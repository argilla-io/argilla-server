--- conflicted
+++ resolved
@@ -38,10 +38,6 @@
         orm_mode = True
 
 
-<<<<<<< HEAD
-class Users(BaseModel):
-    items: list[User]
-=======
 class UserCreate(BaseModel):
     first_name: constr(min_length=1, strip_whitespace=True)
     last_name: Optional[constr(min_length=1, strip_whitespace=True)]
@@ -51,5 +47,4 @@
 
 
 class Users(BaseModel):
-    items: List[User]
->>>>>>> a21e75da
+    items: List[User]