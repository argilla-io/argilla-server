--- conflicted
+++ resolved
@@ -92,26 +92,10 @@
         max_length=AGENT_MAX_LENGTH,
         description="Agent used to generate the suggestion",
     )
-<<<<<<< HEAD
     score: Optional[Union[float, List[float]]] = Field(
         None,
         min_items=SCORE_MIN_ITEMS,
         ge=SCORE_GREATER_THAN_OR_EQUAL,
         le=SCORE_LESS_THAN_OR_EQUAL,
         description="The score assigned to the suggestion",
-    )
-
-    @root_validator(skip_on_failure=True)
-    def check_value_and_score_length(cls, values: dict) -> dict:
-        value, score = values.get("value"), values.get("score")
-
-        if not isinstance(value, list) or not isinstance(score, list):
-            return values
-
-        if len(value) != len(score):
-            raise ValueError("number of items on value and score attributes doesn't match")
-
-        return values
-=======
-    score: SuggestionScoreField
->>>>>>> dbb3489b
+    )