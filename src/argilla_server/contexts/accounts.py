#  Copyright 2021-present, the Recognai S.L. team.
#
#  Licensed under the Apache License, Version 2.0 (the "License");
#  you may not use this file except in compliance with the License.
#  You may obtain a copy of the License at
#
#      http://www.apache.org/licenses/LICENSE-2.0
#
#  Unless required by applicable law or agreed to in writing, software
#  distributed under the License is distributed on an "AS IS" BASIS,
#  WITHOUT WARRANTIES OR CONDITIONS OF ANY KIND, either express or implied.
#  See the License for the specific language governing permissions and
#  limitations under the License.
import secrets
<<<<<<< HEAD
from typing import TYPE_CHECKING, Dict, Iterable, List, Sequence, Union
=======
from typing import List, Union
>>>>>>> bd38bbf4
from uuid import UUID

from passlib.context import CryptContext
from sqlalchemy import exists, select
from sqlalchemy.ext.asyncio import AsyncSession
from sqlalchemy.orm import Session, selectinload

from argilla_server.enums import UserRole
from argilla_server.models import User, Workspace, WorkspaceUser
from argilla_server.schemas.v0.users import UserCreate
from argilla_server.schemas.v0.workspaces import WorkspaceCreate, WorkspaceUserCreate

_CRYPT_CONTEXT = CryptContext(schemes=["bcrypt"], deprecated="auto")


async def get_workspace_user_by_workspace_id_and_user_id(
    db: AsyncSession, workspace_id: UUID, user_id: UUID
) -> Union[WorkspaceUser, None]:
    result = await db.execute(select(WorkspaceUser).filter_by(workspace_id=workspace_id, user_id=user_id))
    return result.scalar_one_or_none()


async def create_workspace_user(db: AsyncSession, workspace_user_create: WorkspaceUserCreate) -> WorkspaceUser:
    workspace_user = await WorkspaceUser.create(
        db,
        workspace_id=workspace_user_create.workspace_id,
        user_id=workspace_user_create.user_id,
    )
    await db.refresh(workspace_user, attribute_names=["workspace", "user"])
    return workspace_user


async def delete_workspace_user(db: AsyncSession, workspace_user: WorkspaceUser) -> WorkspaceUser:
    return await workspace_user.delete(db)


async def get_workspace_by_id(db: AsyncSession, workspace_id: UUID) -> Workspace:
    return await Workspace.read(db, id=workspace_id)


async def get_workspace_by_name(db: AsyncSession, workspace_name: str) -> Union[Workspace, None]:
    result = await db.execute(select(Workspace).filter_by(name=workspace_name))
    return result.scalar_one_or_none()


async def list_workspaces(db: AsyncSession) -> List[Workspace]:
    result = await db.execute(select(Workspace).order_by(Workspace.inserted_at.asc()))
    return result.scalars().all()


async def list_workspaces_by_user_id(db: AsyncSession, user_id: UUID) -> List[Workspace]:
    result = await db.execute(
        select(Workspace)
        .join(WorkspaceUser)
        .filter(WorkspaceUser.user_id == user_id)
        .order_by(Workspace.inserted_at.asc())
    )
    return result.scalars().all()


async def create_workspace(db: AsyncSession, workspace_create: WorkspaceCreate) -> Workspace:
    return await Workspace.create(db, schema=workspace_create)


async def delete_workspace(db: AsyncSession, workspace: Workspace):
    return await workspace.delete(db)


async def get_user_by_id(db: AsyncSession, user_id: UUID) -> Union[User, None]:
    return await User.read(db, id=user_id)


async def user_exists(db: AsyncSession, user_id: UUID) -> bool:
    return await db.scalar(select(exists().where(User.id == user_id)))


def get_user_by_username_sync(db: Session, username: str) -> Union[User, None]:
    return db.query(User).filter_by(username=username).first()


async def get_user_by_username(db: AsyncSession, username: str) -> Union[User, None]:
    result = await db.execute(select(User).filter_by(username=username).options(selectinload(User.workspaces)))
    return result.scalar_one_or_none()


def get_user_by_api_key_sync(db: Session, api_key: str) -> Union[User, None]:
    return db.query(User).filter_by(api_key=api_key).first()


async def get_user_by_api_key(db: AsyncSession, api_key: str) -> Union[User, None]:
    result = await db.execute(select(User).where(User.api_key == api_key).options(selectinload(User.workspaces)))
    return result.scalar_one_or_none()


<<<<<<< HEAD
async def list_users(db: "AsyncSession") -> Sequence[User]:
=======
async def list_users(db: AsyncSession) -> List[User]:
>>>>>>> bd38bbf4
    result = await db.execute(select(User).order_by(User.inserted_at.asc()).options(selectinload(User.workspaces)))
    return result.scalars().all()


<<<<<<< HEAD
async def list_users_by_ids(db: "AsyncSession", ids: Iterable[UUID]) -> Sequence[User]:
    result = await db.execute(select(User).filter(User.id.in_(ids)))
    return result.scalars().all()


async def create_user(db: "AsyncSession", user_create: UserCreate) -> User:
=======
async def create_user(db: AsyncSession, user_create: UserCreate) -> User:
>>>>>>> bd38bbf4
    async with db.begin_nested():
        user = await User.create(
            db,
            first_name=user_create.first_name,
            last_name=user_create.last_name,
            username=user_create.username,
            role=user_create.role,
            password_hash=hash_password(user_create.password),
            autocommit=False,
        )

        if user_create.workspaces:
            for workspace_name in user_create.workspaces:
                workspace = await get_workspace_by_name(db, workspace_name)
                if not workspace:
                    raise ValueError(f"Workspace '{workspace_name}' does not exist")
                await WorkspaceUser.create(
                    db,
                    workspace_id=workspace.id,
                    user_id=user.id,
                    autocommit=False,
                )

    await db.commit()

    return user


async def create_user_with_random_password(
    db,
    username: str,
    first_name: str,
    workspaces: List[str] = None,
    role: UserRole = UserRole.annotator,
) -> User:
    password = _generate_random_password()

    user_create = UserCreate(
        first_name=first_name, username=username, role=role, password=password, workspaces=workspaces
    )
    return await create_user(db, user_create)


async def delete_user(db: AsyncSession, user: User) -> User:
    return await user.delete(db)


async def authenticate_user(db: AsyncSession, username: str, password: str):
    user = await get_user_by_username(db, username)

    if user and verify_password(password, user.password_hash):
        return user
    elif user:
        return
    else:
        _CRYPT_CONTEXT.dummy_verify()


def hash_password(password: str) -> str:
    return _CRYPT_CONTEXT.hash(password)


def verify_password(password: str, password_hash: str) -> bool:
    return _CRYPT_CONTEXT.verify(password, password_hash)


def _generate_random_password() -> str:
    return secrets.token_urlsafe()


async def fetch_users_by_ids_as_dict(db: "AsyncSession", user_ids: List[UUID]) -> Dict[UUID, User]:
    users = await list_users_by_ids(db, set(user_ids))
    return {user.id: user for user in users}<|MERGE_RESOLUTION|>--- conflicted
+++ resolved
@@ -12,11 +12,7 @@
 #  See the License for the specific language governing permissions and
 #  limitations under the License.
 import secrets
-<<<<<<< HEAD
-from typing import TYPE_CHECKING, Dict, Iterable, List, Sequence, Union
-=======
-from typing import List, Union
->>>>>>> bd38bbf4
+from typing import  Dict, Iterable, List, Sequence, Union
 from uuid import UUID
 
 from passlib.context import CryptContext
@@ -111,25 +107,17 @@
     return result.scalar_one_or_none()
 
 
-<<<<<<< HEAD
 async def list_users(db: "AsyncSession") -> Sequence[User]:
-=======
-async def list_users(db: AsyncSession) -> List[User]:
->>>>>>> bd38bbf4
     result = await db.execute(select(User).order_by(User.inserted_at.asc()).options(selectinload(User.workspaces)))
     return result.scalars().all()
 
 
-<<<<<<< HEAD
-async def list_users_by_ids(db: "AsyncSession", ids: Iterable[UUID]) -> Sequence[User]:
+async def list_users_by_ids(db: AsyncSession, ids: Iterable[UUID]) -> Sequence[User]:
     result = await db.execute(select(User).filter(User.id.in_(ids)))
     return result.scalars().all()
 
 
 async def create_user(db: "AsyncSession", user_create: UserCreate) -> User:
-=======
-async def create_user(db: AsyncSession, user_create: UserCreate) -> User:
->>>>>>> bd38bbf4
     async with db.begin_nested():
         user = await User.create(
             db,
