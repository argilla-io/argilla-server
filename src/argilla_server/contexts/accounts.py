--- conflicted
+++ resolved
@@ -77,12 +77,9 @@
 
 
 async def create_workspace(db: AsyncSession, workspace_attrs: dict) -> Workspace:
-<<<<<<< HEAD
-=======
     if (await get_workspace_by_name(db, workspace_attrs["name"])) is not None:
         raise NotUniqueError(f"Workspace name `{workspace_attrs['name']}` is not unique")
 
->>>>>>> a74b3774
     return await Workspace.create(db, name=workspace_attrs["name"])
 
 
