#  Copyright 2021-present, the Recognai S.L. team.
#
#  Licensed under the Apache License, Version 2.0 (the "License");
#  you may not use this file except in compliance with the License.
#  You may obtain a copy of the License at
#
#      http://www.apache.org/licenses/LICENSE-2.0
#
#  Unless required by applicable law or agreed to in writing, software
#  distributed under the License is distributed on an "AS IS" BASIS,
#  WITHOUT WARRANTIES OR CONDITIONS OF ANY KIND, either express or implied.
#  See the License for the specific language governing permissions and
#  limitations under the License.

from typing import Awaitable, Callable, Optional
from uuid import UUID

from sqlalchemy.ext.asyncio import async_object_session

from argilla_server.contexts import accounts
from argilla_server.daos.models.datasets import DatasetDB
from argilla_server.errors import ForbiddenOperationError
from argilla_server.models import (
    Dataset,
    Field,
    MetadataProperty,
    Question,
    Record,
    Response,
    Suggestion,
    User,
    UserRole,
    VectorSettings,
    Workspace,
    WorkspaceUser,
)

PolicyAction = Callable[[User], Awaitable[bool]]


async def _exists_workspace_user_by_user_and_workspace_id(user: User, workspace_id: UUID) -> bool:
    db = async_object_session(user)
    workspace = await accounts.get_workspace_user_by_workspace_id_and_user_id(db, workspace_id, user.id)
    return workspace is not None


async def _exists_workspace_user_by_user_and_workspace_name(user: User, workspace_name: str) -> bool:
    db = async_object_session(user)
    workspace = await accounts.get_workspace_by_name(db, workspace_name)
    if workspace is None:
        return False
    return await accounts.get_workspace_user_by_workspace_id_and_user_id(db, workspace.id, user.id) is not None


class WorkspaceUserPolicy:
    @classmethod
    def list(cls, workspace_id: UUID) -> PolicyAction:
        async def is_allowed(actor: User) -> bool:
            return actor.is_owner or (
                actor.is_admin and await _exists_workspace_user_by_user_and_workspace_id(actor, workspace_id)
            )

        return is_allowed

    @classmethod
    async def create(cls, actor: User) -> bool:
        return actor.is_owner

    @classmethod
    def delete(cls, workspace_user: WorkspaceUser) -> PolicyAction:
        async def is_allowed(actor: User) -> bool:
            return actor.role == UserRole.owner or (
                actor.is_admin
                and await _exists_workspace_user_by_user_and_workspace_id(actor, workspace_user.workspace_id)
            )

        return is_allowed


class WorkspaceUserPolicyV1:
    @classmethod
    def list(cls, workspace_id: UUID) -> PolicyAction:
        async def is_allowed(actor: User) -> bool:
            return actor.is_owner or (
                actor.is_admin and await _exists_workspace_user_by_user_and_workspace_id(actor, workspace_id)
            )

        return is_allowed

    @classmethod
    async def create(cls, actor: User) -> bool:
        return actor.is_owner

<<<<<<< HEAD
    @classmethod
    def delete(cls, workspace_user: WorkspaceUser) -> PolicyAction:
        async def is_allowed(actor: User) -> bool:
            return actor.is_owner or (
                actor.is_admin
                and await _exists_workspace_user_by_user_and_workspace_id(actor, workspace_user.workspace_id)
            )

        return is_allowed

=======
>>>>>>> a21e75da

class WorkspacePolicy:
    @classmethod
    async def list(cls, actor: User) -> bool:
        return True

    @classmethod
    async def create(cls, actor: User) -> bool:
        return actor.is_owner

    @classmethod
    def delete(cls, workspace: Workspace) -> PolicyAction:
        async def is_allowed(actor: User) -> bool:
            return actor.is_owner

        return is_allowed


class WorkspacePolicyV1:
    @classmethod
    def get(cls, workspace_id: UUID) -> PolicyAction:
        async def is_allowed(actor: User) -> bool:
            return actor.is_owner or await _exists_workspace_user_by_user_and_workspace_id(actor, workspace_id)

        return is_allowed

    @classmethod
    async def create(cls, actor: User) -> bool:
        return actor.is_owner

    @classmethod
    async def delete(cls, actor: User) -> bool:
        return actor.is_owner

    @classmethod
    async def list_workspaces_me(cls, actor: User) -> bool:
        return True


class UserPolicy:
    @classmethod
    async def list(cls, actor: User) -> bool:
        return actor.is_owner

    @classmethod
    async def create(cls, actor: User) -> bool:
        return actor.is_owner

    @classmethod
    def delete(cls, user: User) -> PolicyAction:
        async def is_allowed(actor: User) -> bool:
            return actor.is_owner

        return is_allowed


class UserPolicyV1:
    @classmethod
    async def list(cls, actor: User) -> bool:
        return actor.is_owner

    @classmethod
    async def create(cls, actor: User) -> bool:
        return actor.is_owner

    @classmethod
    async def delete(cls, actor: User) -> bool:
        return actor.is_owner

    @classmethod
    async def list_workspaces(cls, actor: User) -> bool:
        return actor.is_owner


class DatasetPolicy:
    @classmethod
    async def list(cls, user: User) -> bool:
        return True

    @classmethod
    def get(cls, dataset: DatasetDB) -> PolicyAction:
        async def is_allowed(actor: User) -> bool:
            return actor.is_owner or await _exists_workspace_user_by_user_and_workspace_name(actor, dataset.workspace)

        return is_allowed

    @classmethod
    def create(cls, workspace_name: str) -> PolicyAction:
        async def is_allowed(actor: User) -> bool:
            return actor.is_owner or (
                actor.is_admin and await _exists_workspace_user_by_user_and_workspace_name(actor, workspace_name)
            )

        return is_allowed

    @classmethod
    def update(cls, dataset: DatasetDB) -> PolicyAction:
        async def is_allowed(actor: User) -> bool:
            return actor.is_owner or await _exists_workspace_user_by_user_and_workspace_name(actor, dataset.workspace)

        return is_allowed

    @classmethod
    def delete(cls, dataset: DatasetDB) -> PolicyAction:
        async def is_allowed(actor: User) -> bool:
            return actor.is_owner or (
                actor.is_admin and await _exists_workspace_user_by_user_and_workspace_name(actor, dataset.workspace)
            )

        return is_allowed

    @classmethod
    def open(cls, dataset: DatasetDB) -> PolicyAction:
        async def is_allowed(actor: User) -> bool:
            return actor.is_owner or (
                actor.is_admin and await _exists_workspace_user_by_user_and_workspace_name(actor, dataset.workspace)
            )

        return is_allowed

    @classmethod
    def close(cls, dataset: DatasetDB) -> PolicyAction:
        async def is_allowed(actor: User) -> bool:
            return actor.is_owner or (
                actor.is_admin and await _exists_workspace_user_by_user_and_workspace_name(actor, dataset.workspace)
            )

        return is_allowed

    @classmethod
    def copy(cls, dataset: DatasetDB, target_workspace: Workspace) -> PolicyAction:
        async def is_allowed(actor: User) -> bool:
            return actor.is_owner or (
                actor.is_admin
                and await _exists_workspace_user_by_user_and_workspace_id(actor, target_workspace.id)
                and await _exists_workspace_user_by_user_and_workspace_name(actor, dataset.workspace)
            )

        return is_allowed

    @classmethod
    def delete_records(cls, dataset: DatasetDB) -> PolicyAction:
        async def is_allowed(actor: User) -> bool:
            return actor.is_owner or (
                actor.is_admin and await _exists_workspace_user_by_user_and_workspace_name(actor, dataset.workspace)
            )

        return is_allowed


class DatasetPolicyV1:
    @classmethod
    def list(cls, workspace_id: Optional[UUID] = None) -> PolicyAction:
        async def is_allowed(actor: User) -> bool:
            if actor.is_owner or workspace_id is None:
                return True

            return await _exists_workspace_user_by_user_and_workspace_id(actor, workspace_id)

        return is_allowed

    @classmethod
    def list_records_with_all_responses(cls, dataset: Dataset) -> PolicyAction:
        async def is_allowed(actor: User) -> bool:
            return actor.is_owner or (
                actor.is_admin and await _exists_workspace_user_by_user_and_workspace_id(actor, dataset.workspace_id)
            )

        return is_allowed

    @classmethod
    def get(cls, dataset: Dataset) -> PolicyAction:
        async def is_allowed(actor: User) -> bool:
            return actor.is_owner or await _exists_workspace_user_by_user_and_workspace_id(actor, dataset.workspace_id)

        return is_allowed

    @classmethod
    def create(cls, workspace_id: UUID) -> PolicyAction:
        async def is_allowed(actor: User) -> bool:
            return actor.is_owner or (
                actor.is_admin and await _exists_workspace_user_by_user_and_workspace_id(actor, workspace_id)
            )

        return is_allowed

    @classmethod
    def create_field(cls, dataset: Dataset) -> PolicyAction:
        async def is_allowed(actor: User) -> bool:
            return actor.is_owner or (
                actor.is_admin and await _exists_workspace_user_by_user_and_workspace_id(actor, dataset.workspace_id)
            )

        return is_allowed

    @classmethod
    def create_question(cls, dataset: Dataset) -> PolicyAction:
        async def is_allowed(actor: User) -> bool:
            return actor.is_owner or (
                actor.is_admin and await _exists_workspace_user_by_user_and_workspace_id(actor, dataset.workspace_id)
            )

        return is_allowed

    @classmethod
    def create_metadata_property(cls, dataset: Dataset) -> PolicyAction:
        async def is_allowed(actor: User) -> bool:
            return actor.is_owner or (
                actor.is_admin and await _exists_workspace_user_by_user_and_workspace_id(actor, dataset.workspace_id)
            )

        return is_allowed

    @classmethod
    def create_vectors(cls, dataset: Dataset) -> PolicyAction:
        async def is_allowed(actor: User) -> bool:
            return actor.is_owner or (
                actor.is_admin and await _exists_workspace_user_by_user_and_workspace_id(actor, dataset.workspace_id)
            )

        return is_allowed

    @classmethod
    def create_vector_settings(cls, dataset: Dataset) -> PolicyAction:
        async def is_allowed(actor: User) -> bool:
            return actor.is_owner or (
                actor.is_admin and await _exists_workspace_user_by_user_and_workspace_id(actor, dataset.workspace_id)
            )

        return is_allowed

    @classmethod
    def create_records(cls, dataset: Dataset) -> PolicyAction:
        async def is_allowed(actor: User) -> bool:
            return actor.is_owner or (
                actor.is_admin and await _exists_workspace_user_by_user_and_workspace_id(actor, dataset.workspace_id)
            )

        return is_allowed

    @classmethod
    def update_records(cls, dataset: Dataset) -> PolicyAction:
        async def is_allowed(actor: User) -> bool:
            return actor.is_owner or (
                actor.is_admin and await _exists_workspace_user_by_user_and_workspace_id(actor, dataset.workspace_id)
            )

        return is_allowed

    @classmethod
    def upsert_records(cls, dataset: Dataset) -> PolicyAction:
        async def is_allowed(actor: User) -> bool:
            return actor.is_owner or (
                actor.is_admin and await _exists_workspace_user_by_user_and_workspace_id(actor, dataset.workspace_id)
            )

        return is_allowed

    @classmethod
    def delete_records(cls, dataset: Dataset) -> PolicyAction:
        async def is_allowed(actor: User) -> bool:
            return actor.is_owner or (
                actor.is_admin and await _exists_workspace_user_by_user_and_workspace_id(actor, dataset.workspace_id)
            )

        return is_allowed

    @classmethod
    def search_records(cls, dataset: Dataset) -> PolicyAction:
        async def is_allowed(actor: User) -> bool:
            return actor.is_owner or await _exists_workspace_user_by_user_and_workspace_id(actor, dataset.workspace_id)

        return is_allowed

    @classmethod
    def search_records_with_all_responses(cls, dataset: Dataset) -> PolicyAction:
        async def is_allowed(actor: User) -> bool:
            return actor.is_owner or (
                actor.is_admin and await _exists_workspace_user_by_user_and_workspace_id(actor, dataset.workspace_id)
            )

        return is_allowed

    @classmethod
    def publish(cls, dataset: Dataset) -> PolicyAction:
        async def is_allowed(actor: User) -> bool:
            return actor.is_owner or (
                actor.is_admin and await _exists_workspace_user_by_user_and_workspace_id(actor, dataset.workspace_id)
            )

        return is_allowed

    @classmethod
    def delete(cls, dataset: Dataset) -> PolicyAction:
        async def is_allowed(actor: User) -> bool:
            return actor.is_owner or (
                actor.is_admin and await _exists_workspace_user_by_user_and_workspace_id(actor, dataset.workspace_id)
            )

        return is_allowed

    @classmethod
    def update(cls, dataset: Dataset) -> PolicyAction:
        async def is_allowed(actor: User) -> bool:
            return actor.is_owner or (
                actor.is_admin and await _exists_workspace_user_by_user_and_workspace_id(actor, dataset.workspace_id)
            )

        return is_allowed


class FieldPolicyV1:
    @classmethod
    def update(cls, field: Field) -> PolicyAction:
        async def is_allowed(actor: User) -> bool:
            return actor.is_owner or (
                actor.is_admin
                and await _exists_workspace_user_by_user_and_workspace_id(actor, field.dataset.workspace_id)
            )

        return is_allowed

    @classmethod
    def delete(cls, field: Field) -> PolicyAction:
        async def is_allowed(actor: User) -> bool:
            return actor.is_owner or (
                actor.is_admin
                and await _exists_workspace_user_by_user_and_workspace_id(actor, field.dataset.workspace_id)
            )

        return is_allowed


class QuestionPolicyV1:
    @classmethod
    def update(cls, question: Question) -> PolicyAction:
        async def is_allowed(actor: User) -> bool:
            return actor.is_owner or (
                actor.is_admin
                and await _exists_workspace_user_by_user_and_workspace_id(actor, question.dataset.workspace_id)
            )

        return is_allowed

    @classmethod
    def delete(cls, question: Question) -> PolicyAction:
        async def is_allowed(actor: User) -> bool:
            return actor.is_owner or (
                actor.is_admin
                and await _exists_workspace_user_by_user_and_workspace_id(actor, question.dataset.workspace_id)
            )

        return is_allowed


class VectorSettingsPolicyV1:
    @classmethod
    def update(cls, vector_settings: VectorSettings) -> PolicyAction:
        async def is_allowed(actor: User) -> bool:
            return actor.is_owner or (
                actor.is_admin
                and await _exists_workspace_user_by_user_and_workspace_id(actor, vector_settings.dataset.workspace_id)
            )

        return is_allowed

    @classmethod
    def delete(cls, vector_settings: VectorSettings) -> PolicyAction:
        async def is_allowed(actor: User) -> bool:
            return actor.is_owner or (
                actor.is_admin
                and await _exists_workspace_user_by_user_and_workspace_id(actor, vector_settings.dataset.workspace_id)
            )

        return is_allowed


class MetadataPropertyPolicyV1:
    @classmethod
    def get(cls, metadata_property: MetadataProperty) -> PolicyAction:
        async def is_allowed(actor: User) -> bool:
            return actor.is_owner or (
                actor.role in metadata_property.allowed_roles
                and await _exists_workspace_user_by_user_and_workspace_id(actor, metadata_property.dataset.workspace_id)
            )

        return is_allowed

    @classmethod
    def update(cls, metadata_property: MetadataProperty) -> PolicyAction:
        async def is_allowed(actor: User) -> bool:
            return actor.is_owner or (
                actor.is_admin
                and await _exists_workspace_user_by_user_and_workspace_id(actor, metadata_property.dataset.workspace_id)
            )

        return is_allowed

    @classmethod
    def delete(cls, metadata_property: MetadataProperty) -> PolicyAction:
        async def is_allowed(actor: User) -> bool:
            return actor.is_owner or (
                actor.is_admin
                and await _exists_workspace_user_by_user_and_workspace_id(actor, metadata_property.dataset.workspace_id)
            )

        return is_allowed


class RecordPolicyV1:
    @classmethod
    def get(cls, record: Record) -> PolicyAction:
        async def is_allowed(actor: User) -> bool:
            return actor.is_owner or await _exists_workspace_user_by_user_and_workspace_id(
                actor, record.dataset.workspace_id
            )

        return is_allowed

    @classmethod
    def update(cls, record: Record) -> PolicyAction:
        async def is_allowed(actor: User) -> bool:
            return actor.is_owner or (
                actor.is_admin
                and await _exists_workspace_user_by_user_and_workspace_id(actor, record.dataset.workspace_id)
            )

        return is_allowed

    @classmethod
    def delete(cls, record: Record) -> PolicyAction:
        async def is_allowed(actor: User) -> bool:
            return actor.is_owner or (
                actor.is_admin
                and await _exists_workspace_user_by_user_and_workspace_id(actor, record.dataset.workspace_id)
            )

        return is_allowed

    @classmethod
    def create_response(cls, record: Record) -> PolicyAction:
        async def is_allowed(actor: User) -> bool:
            return actor.is_owner or await _exists_workspace_user_by_user_and_workspace_id(
                actor, record.dataset.workspace_id
            )

        return is_allowed

    @classmethod
    def get_suggestions(cls, record: Record) -> PolicyAction:
        async def is_allowed(actor: User) -> bool:
            return actor.is_owner or await _exists_workspace_user_by_user_and_workspace_id(
                actor, record.dataset.workspace_id
            )

        return is_allowed

    @classmethod
    def create_suggestion(cls, record: Record) -> PolicyAction:
        async def is_allowed(actor: User) -> bool:
            return actor.is_owner or (
                actor.is_admin
                and await _exists_workspace_user_by_user_and_workspace_id(actor, record.dataset.workspace_id)
            )

        return is_allowed

    @classmethod
    def delete_suggestions(cls, record: Record) -> PolicyAction:
        async def is_allowed(actor: User) -> bool:
            return actor.is_owner or (
                actor.is_admin
                and await _exists_workspace_user_by_user_and_workspace_id(actor, record.dataset.workspace_id)
            )

        return is_allowed


class ResponsePolicyV1:
    @classmethod
    def update(cls, response: Response) -> PolicyAction:
        async def is_allowed(actor: User) -> bool:
            return (
                actor.is_owner
                or actor.id == response.user_id
                or (
                    actor.is_admin
                    and await _exists_workspace_user_by_user_and_workspace_id(
                        actor, response.record.dataset.workspace_id
                    )
                )
            )

        return is_allowed

    @classmethod
    def delete(cls, response: Response) -> PolicyAction:
        async def is_allowed(actor: User) -> bool:
            return (
                actor.is_owner
                or actor.id == response.user_id
                or (
                    actor.is_admin
                    and await _exists_workspace_user_by_user_and_workspace_id(
                        actor, response.record.dataset.workspace_id
                    )
                )
            )

        return is_allowed


class SuggestionPolicyV1:
    @classmethod
    def delete(cls, suggestion: Suggestion) -> PolicyAction:
        async def is_allowed(actor: User) -> bool:
            return actor.is_owner or (
                actor.is_admin
                and await _exists_workspace_user_by_user_and_workspace_id(actor, suggestion.record.dataset.workspace_id)
            )

        return is_allowed


class DatasetSettingsPolicy:
    @classmethod
    def list(cls, dataset: DatasetDB) -> PolicyAction:
        return DatasetPolicy.get(dataset)

    @classmethod
    def save(cls, dataset: DatasetDB) -> PolicyAction:
        async def is_allowed(actor: User) -> bool:
            return actor.is_owner or (
                actor.is_admin and await _exists_workspace_user_by_user_and_workspace_name(actor, dataset.workspace)
            )

        return is_allowed

    @classmethod
    def delete(cls, dataset: Dataset) -> PolicyAction:
        async def is_allowed(actor: User) -> bool:
            return actor.is_owner or (
                actor.is_admin and await _exists_workspace_user_by_user_and_workspace_name(actor, dataset.workspace)
            )

        return is_allowed


async def authorize(actor: User, policy_action: PolicyAction) -> None:
    if not await is_authorized(actor, policy_action):
        raise ForbiddenOperationError()


async def is_authorized(actor: User, policy_action: PolicyAction) -> bool:
    return await policy_action(actor)<|MERGE_RESOLUTION|>--- conflicted
+++ resolved
@@ -91,7 +91,6 @@
     async def create(cls, actor: User) -> bool:
         return actor.is_owner
 
-<<<<<<< HEAD
     @classmethod
     def delete(cls, workspace_user: WorkspaceUser) -> PolicyAction:
         async def is_allowed(actor: User) -> bool:
@@ -102,8 +101,6 @@
 
         return is_allowed
 
-=======
->>>>>>> a21e75da
 
 class WorkspacePolicy:
     @classmethod
