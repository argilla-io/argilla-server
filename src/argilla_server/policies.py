--- conflicted
+++ resolved
@@ -87,13 +87,10 @@
 
         return is_allowed
 
-<<<<<<< HEAD
     @classmethod
     async def create(cls, actor: User) -> bool:
         return actor.is_owner
 
-=======
->>>>>>> 8f00471b
 
 class WorkspacePolicy:
     @classmethod
