--- conflicted
+++ resolved
@@ -159,13 +159,10 @@
 
 class UserPolicyV1:
     @classmethod
-<<<<<<< HEAD
     async def get(cls, actor: User) -> bool:
         return actor.is_owner
 
     @classmethod
-=======
->>>>>>> 630ca2c4
     async def list(cls, actor: User) -> bool:
         return actor.is_owner
 
