--- conflicted
+++ resolved
@@ -21,11 +21,8 @@
 from argilla_server.contexts import accounts, datasets
 from argilla_server.database import get_async_db
 from argilla_server.errors import EntityAlreadyExistsError
-<<<<<<< HEAD
-=======
 from argilla_server.errors.future import NotUniqueError
 from argilla_server.models import User
->>>>>>> a21e75da
 from argilla_server.policies import WorkspacePolicyV1, WorkspaceUserPolicyV1, authorize
 from argilla_server.schemas.v1.users import User, Users
 from argilla_server.schemas.v1.workspaces import Workspace, WorkspaceCreate, Workspaces, WorkspaceUserCreate
@@ -63,19 +60,12 @@
 ):
     await authorize(current_user, WorkspacePolicyV1.create)
 
-<<<<<<< HEAD
-    if await accounts.get_workspace_by_name(db, workspace_create.name):
-        raise EntityAlreadyExistsError(name=workspace_create.name, type=Workspace)
-
-    return await accounts.create_workspace(db, workspace_create.dict())
-=======
     try:
         workspace = await accounts.create_workspace(db, workspace_create.dict())
     except NotUniqueError as e:
         raise HTTPException(status_code=status.HTTP_409_CONFLICT, detail=str(e))
 
     return workspace
->>>>>>> a21e75da
 
 
 @router.delete("/workspaces/{workspace_id}", response_model=Workspace)
@@ -167,19 +157,14 @@
     user = await accounts.get_user_by_id(db, workspace_user_create.user_id)
     if user is None:
         raise HTTPException(
-<<<<<<< HEAD
-            status_code=status.HTTP_404_NOT_FOUND,
+            status_code=status.HTTP_422_UNPROCESSABLE_ENTITY,
             detail=f"User with id `{workspace_user_create.user_id}` not found",
         )
 
-    workspace_user = await accounts.get_workspace_user_by_workspace_id_and_user_id(db, workspace_id, user.id)
-    if workspace_user is not None:
-        raise HTTPException(
-            status_code=status.HTTP_409_CONFLICT,
-            detail=f"User with id `{user.id}` already exists in workspace with id `{workspace_id}`",
-        )
-
-    workspace_user = await accounts.create_workspace_user(db, {"workspace_id": workspace_id, "user_id": user.id})
+    try:
+        workspace_user = await accounts.create_workspace_user(db, {"workspace_id": workspace.id, "user_id": user.id})
+    except NotUniqueError as e:
+        raise HTTPException(status_code=status.HTTP_409_CONFLICT, detail=str(e))
 
     return workspace_user.user
 
@@ -203,16 +188,4 @@
 
     await accounts.delete_workspace_user(db, workspace_user)
 
-    return await workspace_user.awaitable_attrs.user
-=======
-            status_code=status.HTTP_422_UNPROCESSABLE_ENTITY,
-            detail=f"User with id `{workspace_user_create.user_id}` not found",
-        )
-
-    try:
-        workspace_user = await accounts.create_workspace_user(db, {"workspace_id": workspace.id, "user_id": user.id})
-    except NotUniqueError as e:
-        raise HTTPException(status_code=status.HTTP_409_CONFLICT, detail=str(e))
-
-    return workspace_user.user
->>>>>>> a21e75da
+    return await workspace_user.awaitable_attrs.user