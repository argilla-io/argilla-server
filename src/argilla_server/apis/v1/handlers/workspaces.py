--- conflicted
+++ resolved
@@ -22,16 +22,10 @@
 from argilla_server.database import get_async_db
 from argilla_server.errors import EntityAlreadyExistsError
 from argilla_server.errors.future import NotUniqueError
-<<<<<<< HEAD
+from argilla_server.models import User
 from argilla_server.policies import WorkspacePolicyV1, WorkspaceUserPolicyV1, authorize
 from argilla_server.schemas.v1.users import User, Users
 from argilla_server.schemas.v1.workspaces import Workspace, WorkspaceCreate, Workspaces, WorkspaceUserCreate
-=======
-from argilla_server.models import User
-from argilla_server.policies import WorkspacePolicyV1, WorkspaceUserPolicyV1, authorize
-from argilla_server.schemas.v1.users import Users
-from argilla_server.schemas.v1.workspaces import Workspace, WorkspaceCreate, Workspaces
->>>>>>> 8f00471b
 from argilla_server.security import auth
 from argilla_server.services.datasets import DatasetsService
 
@@ -62,17 +56,7 @@
     *,
     db: AsyncSession = Depends(get_async_db),
     workspace_create: WorkspaceCreate,
-<<<<<<< HEAD
     current_user: models.User = Security(auth.get_current_user),
-):
-    await authorize(current_user, WorkspacePolicyV1.create)
-
-    if await accounts.get_workspace_by_name(db, workspace_create.name):
-        raise EntityAlreadyExistsError(name=workspace_create.name, type=Workspace)
-
-    return await accounts.create_workspace(db, workspace_create.dict())
-=======
-    current_user: User = Security(auth.get_current_user),
 ):
     await authorize(current_user, WorkspacePolicyV1.create)
 
@@ -82,7 +66,6 @@
         raise HTTPException(status_code=status.HTTP_409_CONFLICT, detail=str(e))
 
     return workspace
->>>>>>> 8f00471b
 
 
 @router.delete("/workspaces/{workspace_id}", response_model=Workspace)
@@ -121,11 +104,7 @@
 async def list_workspaces_me(
     *,
     db: AsyncSession = Depends(get_async_db),
-<<<<<<< HEAD
     current_user: models.User = Security(auth.get_current_user),
-=======
-    current_user: User = Security(auth.get_current_user),
->>>>>>> 8f00471b
 ) -> Workspaces:
     await authorize(current_user, WorkspacePolicyV1.list_workspaces_me)
 
@@ -142,11 +121,7 @@
     *,
     db: AsyncSession = Depends(get_async_db),
     workspace_id: UUID,
-<<<<<<< HEAD
     current_user: models.User = Security(auth.get_current_user),
-=======
-    current_user: User = Security(auth.get_current_user),
->>>>>>> 8f00471b
 ):
     await authorize(current_user, WorkspaceUserPolicyV1.list(workspace_id))
 
@@ -159,7 +134,6 @@
 
     await workspace.awaitable_attrs.users
 
-<<<<<<< HEAD
     return Users(items=workspace.users)
 
 
@@ -192,7 +166,4 @@
     except NotUniqueError as e:
         raise HTTPException(status_code=status.HTTP_409_CONFLICT, detail=str(e))
 
-    return workspace_user.user
-=======
-    return Users(items=workspace.users)
->>>>>>> 8f00471b
+    return workspace_user.user