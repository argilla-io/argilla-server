--- conflicted
+++ resolved
@@ -21,11 +21,8 @@
 from argilla_server import models, telemetry
 from argilla_server.contexts import accounts
 from argilla_server.database import get_async_db
-<<<<<<< HEAD
 from argilla_server.errors import EntityAlreadyExistsError, EntityNotFoundError
-=======
 from argilla_server.errors.future import NotUniqueError
->>>>>>> 630ca2c4
 from argilla_server.policies import UserPolicyV1, authorize
 from argilla_server.schemas.v1.users import User, UserCreate, Users
 from argilla_server.schemas.v1.workspaces import Workspaces
@@ -41,7 +38,6 @@
     return current_user
 
 
-<<<<<<< HEAD
 @router.get("/users/{user_id}", response_model=User)
 async def get_user(
     *,
@@ -61,8 +57,6 @@
     return user
 
 
-=======
->>>>>>> 630ca2c4
 @router.get("/users", response_model=Users)
 async def list_users(
     *,
@@ -76,11 +70,7 @@
     return Users(items=users)
 
 
-<<<<<<< HEAD
-@router.post("/users", response_model=User)
-=======
 @router.post("/users", status_code=status.HTTP_201_CREATED, response_model=User)
->>>>>>> 630ca2c4
 async def create_user(
     *,
     db: AsyncSession = Depends(get_async_db),
@@ -89,22 +79,12 @@
 ):
     await authorize(current_user, UserPolicyV1.create)
 
-<<<<<<< HEAD
-    user = await accounts.get_user_by_username(db, user_create.username)
-    if user is not None:
-        raise EntityAlreadyExistsError(name=user_create.username, type=User)
-
-=======
->>>>>>> 630ca2c4
     try:
         user = await accounts.create_user(db, user_create.dict())
 
         telemetry.track_user_created(user)
-<<<<<<< HEAD
-=======
     except NotUniqueError as e:
         raise HTTPException(status_code=status.HTTP_409_CONFLICT, detail=str(e))
->>>>>>> 630ca2c4
     except Exception as e:
         raise HTTPException(status_code=status.HTTP_422_UNPROCESSABLE_ENTITY, detail=str(e))
 
@@ -120,18 +100,10 @@
 ):
     user = await accounts.get_user_by_id(db, user_id)
     if user is None:
-<<<<<<< HEAD
-        # TODO: Forcing here user_id to be an string.
-        # Not casting it is causing a `Object of type UUID is not JSON serializable`.
-        # Possible solution redefining JSONEncoder.default here:
-        # https://github.com/jazzband/django-push-notifications/issues/586
-        raise EntityNotFoundError(name=str(user_id), type=User)
-=======
         raise HTTPException(
             status_code=status.HTTP_404_NOT_FOUND,
             detail=f"User with id `{user_id}` not found",
         )
->>>>>>> 630ca2c4
 
     await authorize(current_user, UserPolicyV1.delete)
 
