--- conflicted
+++ resolved
@@ -45,11 +45,6 @@
     except NotUniqueError:
         raise EntityAlreadyExistsError(name=workspace_create.name, type=Workspace)
 
-<<<<<<< HEAD
-    workspace = await accounts.create_workspace(db, workspace_create.dict())
-
-=======
->>>>>>> a74b3774
     return Workspace.from_orm(workspace)
 
 
@@ -95,7 +90,8 @@
         raise EntityAlreadyExistsError(name=str(user_id), type=User)
 
     workspace_user = await accounts.create_workspace_user(
-        db, WorkspaceUserCreate(workspace_id=workspace_id, user_id=user_id)
+        db,
+        WorkspaceUserCreate(workspace_id=workspace_id, user_id=user_id),
     )
     await db.refresh(user, attribute_names=["workspaces"])
 
