#  coding=utf-8
#  Copyright 2021-present, the Recognai S.L. team.
#
#  Licensed under the Apache License, Version 2.0 (the "License");
#  you may not use this file except in compliance with the License.
#  You may obtain a copy of the License at
#
#      http://www.apache.org/licenses/LICENSE-2.0
#
#  Unless required by applicable law or agreed to in writing, software
#  distributed under the License is distributed on an "AS IS" BASIS,
#  WITHOUT WARRANTIES OR CONDITIONS OF ANY KIND, either express or implied.
#  See the License for the specific language governing permissions and
#  limitations under the License.

from typing import List
from uuid import UUID

from fastapi import APIRouter, Depends, HTTPException, Request, Security, status
from sqlalchemy.ext.asyncio import AsyncSession

from argilla_server import models, telemetry
from argilla_server.contexts import accounts
from argilla_server.database import get_async_db
from argilla_server.errors import EntityAlreadyExistsError, EntityNotFoundError
<<<<<<< HEAD
from argilla_server.errors.future.base_errors import NotUniqueError
=======
from argilla_server.errors.future import NotUniqueError
>>>>>>> 89d09e73
from argilla_server.policies import UserPolicy, authorize
from argilla_server.pydantic_v1 import parse_obj_as
from argilla_server.schemas.v0.users import User, UserCreate
from argilla_server.security import auth

router = APIRouter(tags=["users"])


@router.get("/me", response_model=User, response_model_exclude_none=True, operation_id="whoami")
async def whoami(
    request: Request,
    db: AsyncSession = Depends(get_async_db),
    current_user: models.User = Security(auth.get_current_user),
):
    """
    User info endpoint

    Parameters
    ----------
    request:
        The original request
    current_user:
        The current request user

    Returns
    -------
        The current user

    """

    await telemetry.track_login(request, current_user)

    user = User.from_orm(current_user)
    # TODO: The current client checks if a user can work on a specific workspace
    #  by using workspaces info returning in `/api/me`.
    #  Returning all workspaces from the `/api/me` for owner users keeps the
    #  backward compatibility with the client flow.
    #  This logic will be removed in future versions, when python client
    #  start using the list workspaces (`/api/v1/me/workspaces`) endpoint to handle
    #  accessible workspaces for connected user.
    if current_user.is_owner:
        workspaces = await accounts.list_workspaces(db)
        user.workspaces = [workspace.name for workspace in workspaces]

    return user


@router.get("/users", response_model=List[User], response_model_exclude_none=True)
async def list_users(
    *, db: AsyncSession = Depends(get_async_db), current_user: models.User = Security(auth.get_current_user)
):
    await authorize(current_user, UserPolicy.list)

    users = await accounts.list_users(db)

    return parse_obj_as(List[User], users)


@router.post("/users", response_model=User, response_model_exclude_none=True)
async def create_user(
    *,
    db: AsyncSession = Depends(get_async_db),
    user_create: UserCreate,
    current_user: models.User = Security(auth.get_current_user),
):
    await authorize(current_user, UserPolicy.create)

    try:
        user = await accounts.create_user(db, user_create.dict(), user_create.workspaces)

        telemetry.track_user_created(user)
<<<<<<< HEAD
    except NotUniqueError as e:
=======
    except NotUniqueError:
>>>>>>> 89d09e73
        raise EntityAlreadyExistsError(name=user_create.username, type=User)
    except Exception as e:
        raise HTTPException(status_code=status.HTTP_422_UNPROCESSABLE_ENTITY, detail=str(e))

    await user.awaitable_attrs.workspaces

    return User.from_orm(user)


@router.delete("/users/{user_id}", response_model=User, response_model_exclude_none=True)
async def delete_user(
    *,
    db: AsyncSession = Depends(get_async_db),
    user_id: UUID,
    current_user: models.User = Security(auth.get_current_user),
):
    user = await accounts.get_user_by_id(db, user_id)
    if not user:
        # TODO: Forcing here user_id to be an string.
        # Not casting it is causing a `Object of type UUID is not JSON serializable`.
        # Possible solution redefining JSONEncoder.default here:
        # https://github.com/jazzband/django-push-notifications/issues/586
        raise EntityNotFoundError(name=str(user_id), type=User)

    await authorize(current_user, UserPolicy.delete(user))

    await accounts.delete_user(db, user)

    return User.from_orm(user)<|MERGE_RESOLUTION|>--- conflicted
+++ resolved
@@ -23,11 +23,7 @@
 from argilla_server.contexts import accounts
 from argilla_server.database import get_async_db
 from argilla_server.errors import EntityAlreadyExistsError, EntityNotFoundError
-<<<<<<< HEAD
-from argilla_server.errors.future.base_errors import NotUniqueError
-=======
 from argilla_server.errors.future import NotUniqueError
->>>>>>> 89d09e73
 from argilla_server.policies import UserPolicy, authorize
 from argilla_server.pydantic_v1 import parse_obj_as
 from argilla_server.schemas.v0.users import User, UserCreate
@@ -99,11 +95,7 @@
         user = await accounts.create_user(db, user_create.dict(), user_create.workspaces)
 
         telemetry.track_user_created(user)
-<<<<<<< HEAD
-    except NotUniqueError as e:
-=======
     except NotUniqueError:
->>>>>>> 89d09e73
         raise EntityAlreadyExistsError(name=user_create.username, type=User)
     except Exception as e:
         raise HTTPException(status_code=status.HTTP_422_UNPROCESSABLE_ENTITY, detail=str(e))
