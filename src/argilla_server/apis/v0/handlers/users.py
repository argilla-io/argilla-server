--- conflicted
+++ resolved
@@ -93,10 +93,7 @@
 
     try:
         user = await accounts.create_user(db, user_create.dict(), user_create.workspaces)
-<<<<<<< HEAD
-=======
 
->>>>>>> 630ca2c4
         telemetry.track_user_created(user)
     except NotUniqueError:
         raise EntityAlreadyExistsError(name=user_create.username, type=User)
