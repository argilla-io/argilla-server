--- conflicted
+++ resolved
@@ -142,14 +142,7 @@
         if question_settings_update.type != QuestionType.span:
             return
 
-<<<<<<< HEAD
-        if (
-            question_settings.allow_overlapping is True
-            and question_settings_update.allow_overlapping != question_settings.allow_overlapping
-        ):
-=======
         if question_settings.allow_overlapping and not question_settings_update.allow_overlapping:
->>>>>>> e119cd08
             raise InvalidQuestionSettings(
                 "'allow_overlapping' can't be disabled because responses may become inconsistent"
             )
