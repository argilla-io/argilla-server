#  Copyright 2021-present, the Recognai S.L. team.
#
#  Licensed under the Apache License, Version 2.0 (the "License");
#  you may not use this file except in compliance with the License.
#  You may obtain a copy of the License at
#
#      http://www.apache.org/licenses/LICENSE-2.0
#
#  Unless required by applicable law or agreed to in writing, software
#  distributed under the License is distributed on an "AS IS" BASIS,
#  WITHOUT WARRANTIES OR CONDITIONS OF ANY KIND, either express or implied.
#  See the License for the specific language governing permissions and
#  limitations under the License.

from datetime import datetime
from typing import TYPE_CHECKING, Any, Awaitable, Callable, Type
from unittest.mock import call
from uuid import UUID, uuid4

import pytest
from argilla_server.constants import API_KEY_HEADER_NAME
from argilla_server.enums import ResponseStatus
from argilla_server.models import Dataset, Record, Response, Suggestion, User, UserRole
from argilla_server.search_engine import SearchEngine, SearchResponseItem, SearchResponses
from sqlalchemy import func, select
from sqlalchemy.orm import Session

from tests.factories import (
    DatasetFactory,
    FloatMetadataPropertyFactory,
    IntegerMetadataPropertyFactory,
    LabelSelectionQuestionFactory,
    MetadataPropertyFactory,
    MultiLabelSelectionQuestionFactory,
    QuestionFactory,
    RankingQuestionFactory,
    RatingQuestionFactory,
    RecordFactory,
    ResponseFactory,
    SuggestionFactory,
    TermsMetadataPropertyFactory,
    TextQuestionFactory,
    UserFactory,
    VectorFactory,
    VectorSettingsFactory,
    WorkspaceFactory,
)

if TYPE_CHECKING:
    from argilla_server.models import Dataset
    from httpx import AsyncClient
    from sqlalchemy.ext.asyncio import AsyncSession


async def create_text_questions(dataset: "Dataset") -> None:
    await TextQuestionFactory.create(name="input_ok", dataset=dataset, required=True)
    await TextQuestionFactory.create(name="output_ok", dataset=dataset)


async def create_rating_questions(dataset: "Dataset") -> None:
    await RatingQuestionFactory.create(name="rating_question_1", dataset=dataset, required=True)
    await RatingQuestionFactory.create(name="rating_question_2", dataset=dataset)


async def create_label_selection_questions(dataset: "Dataset") -> None:
    await LabelSelectionQuestionFactory.create(name="label_selection_question_1", dataset=dataset, required=True)
    await LabelSelectionQuestionFactory.create(name="label_selection_question_2", dataset=dataset)


async def create_multi_label_selection_questions(dataset: "Dataset") -> None:
    await MultiLabelSelectionQuestionFactory.create(
        name="multi_label_selection_question_1", dataset=dataset, required=True
    )
    await MultiLabelSelectionQuestionFactory.create(name="multi_label_selection_question_2", dataset=dataset)


async def create_ranking_question(dataset: "Dataset") -> None:
    await RankingQuestionFactory.create(name="ranking_question_1", dataset=dataset, required=True)
    await RankingQuestionFactory.create(name="ranking_question_2", dataset=dataset)


@pytest.mark.asyncio
class TestSuiteRecords:
    @pytest.mark.parametrize("role", [UserRole.owner, UserRole.admin, UserRole.annotator])
    async def test_get_record(self, async_client: "AsyncClient", role: UserRole):
        dataset = await DatasetFactory.create()
        record = await RecordFactory.create(dataset=dataset)
        user = await UserFactory.create(workspaces=[dataset.workspace], role=role)

        response = await async_client.get(f"/api/v1/records/{record.id}", headers={API_KEY_HEADER_NAME: user.api_key})

        assert response.status_code == 200
        assert response.json() == {
            "id": str(record.id),
            "fields": {"text": "This is a text", "sentiment": "neutral"},
            "metadata": None,
            "external_id": record.external_id,
            "responses": None,
            "suggestions": [],
            "vectors": None,
            "dataset_id": str(dataset.id),
            "inserted_at": record.inserted_at.isoformat(),
            "updated_at": record.updated_at.isoformat(),
        }

    async def test_get_record_without_authentication(self, async_client: "AsyncClient"):
        record = await RecordFactory.create()

        response = await async_client.get(f"/api/v1/records/{record.id}")

        assert response.status_code == 401

    @pytest.mark.parametrize("role", [UserRole.admin, UserRole.annotator])
    async def test_get_record_as_restricted_user_from_different_workspace(
        self, async_client: "AsyncClient", role: UserRole
    ):
        dataset = await DatasetFactory.create()
        record = await RecordFactory.create(dataset=dataset)
        user = await UserFactory.create(role=role)

        response = await async_client.get(f"/api/v1/records/{record.id}", headers={API_KEY_HEADER_NAME: user.api_key})

        assert response.status_code == 403

    async def test_get_record_with_nonexistent_record_id(self, async_client: "AsyncClient", owner_auth_header: dict):
        await RecordFactory.create()

        response = await async_client.get(f"/api/v1/records/{uuid4()}", headers=owner_auth_header)

        assert response.status_code == 404

    @pytest.mark.parametrize("role", [UserRole.owner, UserRole.admin])
    async def test_update_record(self, async_client: "AsyncClient", mock_search_engine: SearchEngine, role: UserRole):
        dataset = await DatasetFactory.create()
        user = await UserFactory.create(workspaces=[dataset.workspace], role=role)
        question_0 = await TextQuestionFactory.create(dataset=dataset)
        question_1 = await TextQuestionFactory.create(dataset=dataset)
        question_2 = await TextQuestionFactory.create(dataset=dataset)
        await TermsMetadataPropertyFactory.create(name="terms-metadata-property", dataset=dataset)
        await IntegerMetadataPropertyFactory.create(name="integer-metadata-property", dataset=dataset)
        await FloatMetadataPropertyFactory.create(name="float-metadata-property", dataset=dataset)
        record = await RecordFactory.create(
            dataset=dataset,
            metadata_={"terms-metadata-property": "a", "integer-metadata-property": 1, "float-metadata-property": 1.0},
        )
        await SuggestionFactory.create(question=question_0, record=record, value="suggestion 1")
        await SuggestionFactory.create(question=question_1, record=record, value="suggestion 2")
        await SuggestionFactory.create(question=question_2, record=record, value="suggestion 3")
        vector_settings_0 = await VectorSettingsFactory.create(dataset=dataset, dimensions=5)
        vector_settings_1 = await VectorSettingsFactory.create(dataset=dataset, dimensions=5)
        vector_settings_2 = await VectorSettingsFactory.create(dataset=dataset, dimensions=5)
        await VectorFactory.create(record=record, vector_settings=vector_settings_0, value=[1, 1, 1, 1, 1])
        await VectorFactory.create(record=record, vector_settings=vector_settings_1, value=[2, 2, 2, 2, 2])

        response = await async_client.patch(
            f"/api/v1/records/{record.id}",
            headers={API_KEY_HEADER_NAME: user.api_key},
            json={
                "metadata": {
                    "terms-metadata-property": "c",
                    "integer-metadata-property": 9999,
                    "float-metadata-property": 9999.0,
                    "extra-metadata": "yes",
                },
                "suggestions": [
                    {
                        "question_id": str(question_0.id),
                        "value": "suggestion updated 1",
                    },
                    {
                        "question_id": str(question_1.id),
                        "value": "suggestion updated 2",
                    },
                ],
                "vectors": {
                    vector_settings_0.name: [10, 10, 10, 10, 10],
                    vector_settings_2.name: [3, 3, 3, 3, 3],
                },
            },
        )

        assert response.status_code == 200
        assert response.json() == {
            "id": str(record.id),
            "fields": {"text": "This is a text", "sentiment": "neutral"},
            "metadata": {
                "terms-metadata-property": "c",
                "integer-metadata-property": 9999,
                "float-metadata-property": 9999.0,
                "extra-metadata": "yes",
            },
            "external_id": record.external_id,
            "responses": [],
            "suggestions": [
                {
                    "id": str(record.suggestions[0].id),
                    "type": None,
                    "score": None,
                    "value": "suggestion updated 1",
                    "agent": None,
                    "question_id": str(question_0.id),
                    "inserted_at": record.suggestions[0].inserted_at.isoformat(),
                    "updated_at": record.suggestions[0].updated_at.isoformat(),
                },
                {
                    "id": str(record.suggestions[1].id),
                    "type": None,
                    "score": None,
                    "value": "suggestion updated 2",
                    "agent": None,
                    "question_id": str(question_1.id),
                    "inserted_at": record.suggestions[1].inserted_at.isoformat(),
                    "updated_at": record.suggestions[1].updated_at.isoformat(),
                },
            ],
            "vectors": {
                vector_settings_0.name: [10.0, 10.0, 10.0, 10.0, 10.0],
                vector_settings_1.name: [2.0, 2.0, 2.0, 2.0, 2.0],
                vector_settings_2.name: [3.0, 3.0, 3.0, 3.0, 3.0],
            },
            "dataset_id": str(dataset.id),
            "inserted_at": record.inserted_at.isoformat(),
            "updated_at": record.updated_at.isoformat(),
        }
        mock_search_engine.index_records.assert_called_once_with(dataset, [record])

    async def test_update_record_with_null_metadata(
        self, async_client: "AsyncClient", mock_search_engine: SearchEngine, owner_auth_header: dict
    ):
        dataset = await DatasetFactory.create()
        await TermsMetadataPropertyFactory.create(name="terms-metadata-property", dataset=dataset)
        await IntegerMetadataPropertyFactory.create(name="integer-metadata-property", dataset=dataset)
        await FloatMetadataPropertyFactory.create(name="float-metadata-property", dataset=dataset)
        record = await RecordFactory.create(
            dataset=dataset,
            metadata_={"terms-metadata-property": "a", "integer-metadata-property": 1, "float-metadata-property": 1.0},
        )

        response = await async_client.patch(
            f"/api/v1/records/{record.id}",
            headers=owner_auth_header,
            json={"metadata": None},
        )

        assert response.status_code == 200
        assert response.json() == {
            "id": str(record.id),
            "fields": {"text": "This is a text", "sentiment": "neutral"},
            "metadata": None,
            "external_id": record.external_id,
            "responses": [],
            "suggestions": [],
            "vectors": {},
            "dataset_id": str(dataset.id),
            "inserted_at": record.inserted_at.isoformat(),
            "updated_at": record.updated_at.isoformat(),
        }
        mock_search_engine.index_records.assert_called_once_with(dataset, [record])

    async def test_update_record_with_no_metadata(
        self, async_client: "AsyncClient", mock_search_engine: SearchEngine, owner_auth_header: dict
    ):
        dataset = await DatasetFactory.create()
        record = await RecordFactory.create(dataset=dataset)

        response = await async_client.patch(
            f"/api/v1/records/{record.id}",
            headers=owner_auth_header,
            json={},
        )

        assert response.status_code == 200
        assert response.json() == {
            "id": str(record.id),
            "fields": {"text": "This is a text", "sentiment": "neutral"},
            "metadata": None,
            "external_id": record.external_id,
            "responses": None,
            "suggestions": [],
            "vectors": {},
            "dataset_id": str(dataset.id),
            "inserted_at": record.inserted_at.isoformat(),
            "updated_at": record.updated_at.isoformat(),
        }
        mock_search_engine.index_records.assert_not_called()

    async def test_update_record_with_list_terms_metadata(
        self, async_client: "AsyncClient", mock_search_engine: SearchEngine, owner_auth_header: dict
    ):
        dataset = await DatasetFactory.create()
        await TermsMetadataPropertyFactory.create(name="terms-metadata-property", dataset=dataset)
        record = await RecordFactory.create(dataset=dataset)

        response = await async_client.patch(
            f"/api/v1/records/{record.id}",
            headers=owner_auth_header,
            json={
                "metadata": {
                    "terms-metadata-property": ["a", "b", "c"],
                },
            },
        )

        assert response.status_code == 200
        assert response.json() == {
            "id": str(record.id),
            "fields": {"text": "This is a text", "sentiment": "neutral"},
            "metadata": {
                "terms-metadata-property": ["a", "b", "c"],
            },
            "external_id": record.external_id,
            "responses": [],
            "suggestions": [],
            "vectors": {},
            "dataset_id": str(dataset.id),
            "inserted_at": record.inserted_at.isoformat(),
            "updated_at": record.updated_at.isoformat(),
        }
        mock_search_engine.index_records.assert_called_once_with(dataset, [record])

    async def test_update_record_with_no_suggestions(
        self, async_client: "AsyncClient", db: "AsyncSession", mock_search_engine: SearchEngine, owner_auth_header: dict
    ):
        suggestion = await SuggestionFactory.create()
        record = suggestion.record

        response = await async_client.patch(
            f"/api/v1/records/{suggestion.record.id}",
            headers=owner_auth_header,
            json={"suggestions": []},
        )

        assert response.status_code == 200
        assert response.json() == {
            "id": str(record.id),
            "fields": {"text": "This is a text", "sentiment": "neutral"},
            "metadata": None,
            "external_id": record.external_id,
            "responses": None,
            "suggestions": [],
            "vectors": {},
            "dataset_id": str(record.dataset_id),
            "inserted_at": record.inserted_at.isoformat(),
            "updated_at": record.updated_at.isoformat(),
        }
        assert (await db.execute(select(Suggestion).where(Suggestion.id == suggestion.id))).scalar_one_or_none() is None

    @pytest.mark.parametrize(
        ["MetadataPropertyFactoryClass", "create_value", "update_value", "expected_error"],
        [
            (
                TermsMetadataPropertyFactory,
                "a",
                "z",
                "metadata is not valid: 'name' metadata property validation failed because 'z' is not an allowed term.",
            ),
            (
                IntegerMetadataPropertyFactory,
                10,
                "wrong-integer",
                "metadata is not valid: 'name' metadata property validation failed because 'wrong-integer' is not an integer.",
            ),
            (
                FloatMetadataPropertyFactory,
                13.3,
                "wrong-float",
                "metadata is not valid: 'name' metadata property validation failed because 'wrong-float' is not a float.",
            ),
        ],
    )
    async def test_update_record_with_not_valid_metadata(
        self,
        async_client: "AsyncClient",
        owner_auth_header: dict,
        MetadataPropertyFactoryClass: Type[MetadataPropertyFactory],
        create_value: Any,
        update_value: Any,
        expected_error: str,
    ):
        dataset = await DatasetFactory.create(allow_extra_metadata=False)
        await MetadataPropertyFactoryClass.create(name="name", dataset=dataset)
        record = await RecordFactory.create(dataset=dataset, metadata_={"name": create_value})

        response = await async_client.patch(
            f"/api/v1/records/{record.id}",
            headers=owner_auth_header,
            json={"metadata": {"name": update_value}},
        )

        assert response.status_code == 422
        assert response.json() == {"detail": expected_error}

    async def test_update_record_with_extra_metadata_not_allowed(
        self, async_client: "AsyncClient", owner_auth_header: dict
    ):
        dataset = await DatasetFactory.create(allow_extra_metadata=False)
        await TermsMetadataPropertyFactory.create(name="terms-metadata-property", dataset=dataset)
        await IntegerMetadataPropertyFactory.create(name="integer-metadata-property", dataset=dataset)
        await FloatMetadataPropertyFactory.create(name="float-metadata-property", dataset=dataset)
        record = await RecordFactory.create(
            dataset=dataset,
            metadata_={"terms-metadata-property": "a", "integer-metadata-property": 1, "float-metadata-property": 1.0},
        )

        response = await async_client.patch(
            f"/api/v1/records/{record.id}",
            headers=owner_auth_header,
            json={
                "metadata": {
                    "terms-metadata-property": "c",
                    "integer-metadata-property": 9999,
                    "float-metadata-property": 9999.0,
                    "extra-metadata": "yes",
                },
            },
        )

        assert response.status_code == 422
        assert response.json() == {
            "detail": "metadata is not valid: 'extra-metadata' metadata property does not exists for dataset "
            f"'{dataset.id}' and extra metadata is not allowed for this dataset"
        }

    async def test_update_record_with_invalid_suggestion(self, async_client: "AsyncClient", owner_auth_header: dict):
        dataset = await DatasetFactory.create()
        question = await LabelSelectionQuestionFactory.create(dataset=dataset)
        record = await RecordFactory.create(dataset=dataset)

        response = await async_client.patch(
            f"/api/v1/records/{record.id}",
            headers=owner_auth_header,
            json={
                "suggestions": [
                    {"question_id": str(question.id), "value": "not a valid value"},
                ]
            },
        )

        assert response.status_code == 422
        assert response.json() == {
            "detail": f"suggestion for question_id={question.id} is not valid: 'not a valid value' is not a valid option.\nValid options are: ['option1', 'option2', 'option3']"
        }

    async def test_update_record_with_invalid_vector(self, async_client: "AsyncClient", owner_auth_header: dict):
        dataset = await DatasetFactory.create()
        vector_settings = await VectorSettingsFactory.create(dataset=dataset, dimensions=5)
        record = await RecordFactory.create(dataset=dataset)

        response = await async_client.patch(
            f"/api/v1/records/{record.id}",
            headers=owner_auth_header,
            json={"vectors": {vector_settings.name: [1, 2, 3, 4, 5, 6]}},
        )

        assert response.status_code == 422
        assert response.json() == {
            "detail": f"vector with name={vector_settings.name} is not valid: vector must have 5 elements, got 6 elements"
        }

    async def test_update_record_with_suggestion_for_nonexistent_question(
        self, async_client: "AsyncClient", owner_auth_header: dict
    ):
        dataset = await DatasetFactory.create()
        record = await RecordFactory.create(dataset=dataset)

        question_id = uuid4()

        response = await async_client.patch(
            f"/api/v1/records/{record.id}",
            headers=owner_auth_header,
            json={
                "suggestions": [
                    {"question_id": str(question_id), "value": "option-1"},
                ]
            },
        )

        assert response.status_code == 422
        assert response.json() == {
            "detail": f"suggestion for question_id={question_id} is not valid: question_id={question_id} does not exist"
        }

    async def test_update_record_with_nonexistent_vector_settings(
        self, async_client: "AsyncClient", owner_auth_header: dict
    ):
        dataset = await DatasetFactory.create()
        record = await RecordFactory.create(dataset=dataset)

        response = await async_client.patch(
            f"/api/v1/records/{record.id}",
            headers=owner_auth_header,
            json={"vectors": {"i-do-not-exist": [1, 2, 3, 4, 5, 6]}},
        )

        assert response.status_code == 422
        assert response.json() == {
            "detail": f"vector with name=i-do-not-exist is not valid: vector with name=i-do-not-exist does not exist for dataset_id={dataset.id}"
        }

    async def test_update_record_with_duplicate_suggestions_question_ids(
        self, async_client: "AsyncClient", owner_auth_header: dict
    ):
        dataset = await DatasetFactory.create()
        question = await TextQuestionFactory.create(dataset=dataset)
        record = await RecordFactory.create(dataset=dataset)

        response = await async_client.patch(
            f"/api/v1/records/{record.id}",
            headers=owner_auth_header,
            json={
                "suggestions": [
                    {"question_id": str(question.id), "value": "a"},
                    {"question_id": str(question.id), "value": "b"},
                ]
            },
        )

        assert response.status_code == 422
        assert response.json() == {"detail": "found duplicate suggestions question IDs"}

    async def test_update_record_as_admin_from_another_workspace(self, async_client: "AsyncClient"):
        record = await RecordFactory.create()
        user = await UserFactory.create(role=UserRole.admin)

        response = await async_client.patch(
            f"/api/v1/records/{record.id}",
            headers={API_KEY_HEADER_NAME: user.api_key},
            json={
                "metadata": {"new": "yes"},
            },
        )

        assert response.status_code == 403

    async def test_update_record_as_annotator(self, async_client: "AsyncClient"):
        record = await RecordFactory.create()
        user = await UserFactory.create(role=UserRole.annotator, workspaces=[record.dataset.workspace])

        response = await async_client.patch(
            f"/api/v1/records/{record.id}",
            headers={API_KEY_HEADER_NAME: user.api_key},
            json={
                "metadata": {"new": "yes"},
            },
        )

        assert response.status_code == 403

    @pytest.mark.parametrize(
        "response_status", [ResponseStatus.submitted, ResponseStatus.discarded, ResponseStatus.draft]
    )
    async def test_create_record_response_with_required_questions(
        self,
        async_client: "AsyncClient",
        db: "AsyncSession",
        mock_search_engine: SearchEngine,
        owner: User,
        owner_auth_header: dict,
        response_status: ResponseStatus,
    ):
        dataset = await DatasetFactory.create()
        await TextQuestionFactory.create(name="corrected-1", dataset=dataset, required=True)
        await TextQuestionFactory.create(name="corrected-2", dataset=dataset)
        record = await RecordFactory.create(dataset=dataset)

        responses = {"values": {"corrected-1": {"value": "Unit Test 1"}}}
        response_json = {**responses, "status": response_status}
        response = await async_client.post(
            f"/api/v1/records/{record.id}/responses", headers=owner_auth_header, json=response_json
        )

        response_body = response.json()
        assert response.status_code == 201
        assert (await db.execute(select(func.count(Response.id)))).scalar() == 1
        assert await db.get(Response, UUID(response_body["id"]))
        assert response_body == {
            "id": str(UUID(response_body["id"])),
            "values": responses["values"],
            "status": response_status,
            "record_id": str(record.id),
            "user_id": str(owner.id),
            "inserted_at": datetime.fromisoformat(response_body["inserted_at"]).isoformat(),
            "updated_at": datetime.fromisoformat(response_body["updated_at"]).isoformat(),
        }

        response = (await db.execute(select(Response).where(Response.record_id == record.id))).scalar_one()
        mock_search_engine.update_record_response.assert_called_once_with(response)

    async def test_create_submitted_record_response_with_missing_required_questions(
        self, async_client: "AsyncClient", owner_auth_header: dict
    ):
        dataset = await DatasetFactory.create()
        await create_text_questions(dataset)

        record = await RecordFactory.create(dataset=dataset)
        response_json = {
            "values": {"output_ok": {"value": "yes"}},
            "status": "submitted",
        }

        response = await async_client.post(
            f"/api/v1/records/{record.id}/responses", headers=owner_auth_header, json=response_json
        )
        assert response.status_code == 422
        assert response.json() == {"detail": "missing response value for required question with name=input_ok"}

    @pytest.mark.parametrize("response_status", [ResponseStatus.discarded, ResponseStatus.draft])
    async def test_create_record_response_with_missing_required_questions(
        self,
        async_client: "AsyncClient",
        db: "AsyncSession",
        mock_search_engine: SearchEngine,
        owner: User,
        owner_auth_header: dict,
        response_status: ResponseStatus,
    ):
        dataset = await DatasetFactory.create()
        await TextQuestionFactory.create(name="corrected-1", dataset=dataset, required=True)
        await TextQuestionFactory.create(name="corrected-2", dataset=dataset)
        record = await RecordFactory.create(dataset=dataset)

        responses = {"values": {"corrected-2": {"value": "Unit Test 2"}}}
        response_json = {**responses, "status": response_status}
        response = await async_client.post(
            f"/api/v1/records/{record.id}/responses", headers=owner_auth_header, json=response_json
        )

        response_body = response.json()
        assert response.status_code == 201
        assert (await db.execute(select(func.count(Response.id)))).scalar() == 1
        assert await db.get(Response, UUID(response_body["id"]))
        assert response_body == {
            "id": str(UUID(response_body["id"])),
            "values": responses["values"],
            "status": response_status,
            "record_id": str(record.id),
            "user_id": str(owner.id),
            "inserted_at": datetime.fromisoformat(response_body["inserted_at"]).isoformat(),
            "updated_at": datetime.fromisoformat(response_body["updated_at"]).isoformat(),
        }

        response = (await db.execute(select(Response).where(Response.record_id == record.id))).scalar_one()
        mock_search_engine.update_record_response.assert_called_once_with(response)

    @pytest.mark.parametrize(
        "QuestionFactory, response_value",
        [
            (TextQuestionFactory, "Unit Test!"),
            (RatingQuestionFactory, 3),
            (LabelSelectionQuestionFactory, "option1"),
            (MultiLabelSelectionQuestionFactory, ["option1", "option2"]),
            (
                RankingQuestionFactory,
                [
                    {"value": "completion-a", "rank": 1},
                    {"value": "completion-b", "rank": 2},
                    {"value": "completion-c", "rank": 3},
                ],
            ),
        ],
    )
    async def test_create_record_response_with_submitted_status(
        self,
        async_client: "AsyncClient",
        db: "AsyncSession",
        QuestionFactory: Type[QuestionFactory],
        response_value: Any,
        owner: User,
        owner_auth_header: dict,
    ):
        question = await QuestionFactory.create()
        record = await RecordFactory.create(dataset=question.dataset)

        response_json = {"values": {question.name: {"value": response_value}}, "status": ResponseStatus.submitted}

        response = await async_client.post(
            f"/api/v1/records/{record.id}/responses", headers=owner_auth_header, json=response_json
        )

        response_body = response.json()
        assert response.status_code == 201
        assert (await db.execute(select(func.count(Response.id)))).scalar() == 1
        assert response.json() == {
            "id": str(UUID(response_body["id"])),
            "values": {question.name: {"value": response_value}},
            "status": ResponseStatus.submitted,
            "record_id": str(record.id),
            "user_id": str(owner.id),
            "inserted_at": datetime.fromisoformat(response_body["inserted_at"]).isoformat(),
            "updated_at": datetime.fromisoformat(response_body["updated_at"]).isoformat(),
        }

    @pytest.mark.parametrize("response_status", [ResponseStatus.discarded, ResponseStatus.draft])
    @pytest.mark.parametrize(
        "QuestionFactory, response_value",
        [
            (TextQuestionFactory, "Unit Test!"),
            (RatingQuestionFactory, 3),
            (LabelSelectionQuestionFactory, "option1"),
            (MultiLabelSelectionQuestionFactory, ["option1", "option2"]),
            (
                RankingQuestionFactory,
                [
                    {"value": "completion-a", "rank": 1},
                    {"value": "completion-b", "rank": 2},
                    {"value": "completion-c", "rank": 3},
                ],
            ),
            (
                RankingQuestionFactory,
                [
                    {"value": "completion-a", "rank": 1},
                ],
            ),
        ],
    )
    async def test_create_record_response_with_non_submitted_status(
        self,
        async_client: "AsyncClient",
        db: "AsyncSession",
        response_status: ResponseStatus,
        QuestionFactory: Type[QuestionFactory],
        response_value: Any,
        owner: User,
        owner_auth_header: dict,
    ):
        question = await QuestionFactory.create()
        record = await RecordFactory.create(dataset=question.dataset)

        response_json = {"values": {question.name: {"value": response_value}}, "status": response_status}

        response = await async_client.post(
            f"/api/v1/records/{record.id}/responses", headers=owner_auth_header, json=response_json
        )

        assert response.status_code == 201
        assert (await db.execute(select(func.count(Response.id)))).scalar() == 1

        response_body = response.json()
        assert response.json() == {
            "id": str(UUID(response_body["id"])),
            "values": {question.name: {"value": response_value}},
            "status": response_status.value,
            "record_id": str(record.id),
            "user_id": str(owner.id),
            "inserted_at": datetime.fromisoformat(response_body["inserted_at"]).isoformat(),
            "updated_at": datetime.fromisoformat(response_body["updated_at"]).isoformat(),
        }

    async def test_create_record_response_with_extra_question_responses(
        self, async_client: "AsyncClient", owner_auth_header: dict
    ):
        dataset = await DatasetFactory.create()
        await create_text_questions(dataset)
        record = await RecordFactory.create(dataset=dataset)

        response_json = {
            "values": {
                "input_ok": {"value": "yes"},
                "unknown_question": {"value": "Test"},
            },
            "status": "submitted",
        }
        response = await async_client.post(
            f"/api/v1/records/{record.id}/responses", headers=owner_auth_header, json=response_json
        )

        assert response.status_code == 422
        assert response.json() == {
            "detail": "found response value for non configured question with name='unknown_question'"
        }

    @pytest.mark.parametrize(
        "create_questions_func, responses, expected_error_msg",
        [
            (
                create_text_questions,
                {
                    "values": {
                        "input_ok": {"value": True},
                        "output_ok": {"value": False},
                    },
                },
<<<<<<< HEAD
                "text question expects a text value, found <class 'int'>",
=======
                None,
>>>>>>> 1af8fff0
            ),
            (
                create_rating_questions,
                {
                    "values": {
                        "rating_question_1": {"value": "wrong-rating-value"},
                    },
                },
                "'wrong-rating-value' is not a valid rating for rating question.\nValid ratings are: [1, 2, 3, 4, 5, 6, 7, 8, 9, 10]",
            ),
            (
                create_label_selection_questions,
                {
                    "values": {
                        "label_selection_question_1": {"value": False},
                    },
                },
<<<<<<< HEAD
                "0 is not a valid label for label selection question.\nValid labels are: ['option1', 'option2', 'option3']",
=======
                None,
>>>>>>> 1af8fff0
            ),
            (
                create_multi_label_selection_questions,
                {
                    "values": {
                        "multi_label_selection_question_1": {"value": "wrong-type"},
                    },
                },
                "multi label selection questions expects a list of values, found <class 'str'>",
            ),
            (
                create_multi_label_selection_questions,
                {
                    "values": {
                        "multi_label_selection_question_1": {"value": ["option4", "option5"]},
                    },
                },
                "['option4', 'option5'] are not valid labels for multi label selection question.\nValid labels are: ['option1', 'option2', 'option3']",
            ),
            (
                create_multi_label_selection_questions,
                {"values": {"multi_label_selection_question_1": {"value": []}}},
                "multi label selection questions expects a list of values, found empty list",
            ),
            (
                create_ranking_question,
                {"values": {"ranking_question_1": {"value": "wrong-type"}}},
                "ranking question expects a list of values, found <class 'str'>",
            ),
            (
                create_ranking_question,
                {"values": {"ranking_question_1": {"value": []}}},
                "ranking question expects a list containing 3 values, found a list of 0 values",
            ),
            (
                create_ranking_question,
                {
                    "values": {
                        "ranking_question_1": {
                            "value": [
                                {"value": "completion-b", "rank": 1},
                            ]
                        }
                    }
                },
                "ranking question expects a list containing 3 values, found a list of 1 values",
            ),
            (
                create_ranking_question,
                {
                    "values": {
                        "ranking_question_1": {
                            "value": [
                                {"value": "completion-b", "rank": 1},
                                {"value": "completion-c", "rank": 2},
                                {"value": "completion-a", "rank": 3},
                                {"value": "completion-z", "rank": 4},
                            ],
                        }
                    }
                },
                "ranking question expects a list containing 3 values, found a list of 4 values",
            ),
            (
                create_ranking_question,
                {
                    "values": {
                        "ranking_question_1": {
                            "value": [
                                {"value": "completion-b", "rank": 1},
                                {"value": "completion-c", "rank": 2},
                                {"value": "completion-a", "rank": 4},
                            ]
                        }
                    }
                },
                "[4] are not valid ranks for ranking question.\nValid ranks are: [1, 2, 3]",
            ),
            (
                create_ranking_question,
                {
                    "values": {
                        "ranking_question_1": {
                            "value": [
                                {"value": "completion-b"},
                                {"value": "completion-c"},
                                {"value": "completion-a"},
                            ]
                        }
                    }
                },
                "[None] are not valid ranks for ranking question.\nValid ranks are: [1, 2, 3]",
            ),
            (
                create_ranking_question,
                {
                    "values": {
                        "ranking_question_1": {
                            "value": [
                                {"value": "completion-invalid", "rank": 1},
                                {"value": "completion-c", "rank": 2},
                                {"value": "completion-a", "rank": 3},
                            ]
                        }
                    }
                },
                "['completion-invalid'] are not valid values for ranking question.\nValid values are: ['completion-a', 'completion-b', 'completion-c']",
            ),
            (
                create_ranking_question,
                {
                    "values": {
                        "ranking_question_1": {
                            "value": [
                                {"value": "completion-a", "rank": 1},
                                {"value": "completion-c", "rank": 2},
                                {"value": "completion-a", "rank": 3},
                            ]
                        }
                    }
                },
                "ranking question expects a list of unique values, but duplicates were found",
            ),
        ],
    )
    async def test_create_record_response_with_wrong_response_value(
        self,
        async_client: "AsyncClient",
        owner_auth_header: dict,
        create_questions_func: Callable[["Dataset"], Awaitable[None]],
        responses: dict,
        expected_error_msg: str,
    ):
        dataset = await DatasetFactory.create()
        await create_questions_func(dataset)
        record = await RecordFactory.create(dataset=dataset)

        response_json = {**responses, "status": "submitted"}
        response = await async_client.post(
            f"/api/v1/records/{record.id}/responses", headers=owner_auth_header, json=response_json
        )

        assert response.status_code == 422

        if expected_error_msg:
            assert response.json() == {"detail": expected_error_msg}

    async def test_create_record_response_without_authentication(self, async_client: "AsyncClient", db: "AsyncSession"):
        record = await RecordFactory.create()
        response_json = {
            "values": {
                "input_ok": {"value": "yes"},
                "output_ok": {"value": "yes"},
            },
            "status": "submitted",
        }

        response = await async_client.post(f"/api/v1/records/{record.id}/responses", json=response_json)

        assert response.status_code == 401
        assert (await db.execute(select(func.count(Response.id)))).scalar() == 0

    @pytest.mark.parametrize("status", ["submitted", "discarded", "draft"])
    async def test_create_record_response(
        self, async_client: "AsyncClient", db: "AsyncSession", owner: User, owner_auth_header: dict, status: str
    ):
        dataset = await DatasetFactory.create()
        await TextQuestionFactory.create(name="input_ok", dataset=dataset)
        await TextQuestionFactory.create(name="output_ok", dataset=dataset)

        record = await RecordFactory.create(dataset=dataset)
        response_json = {
            "values": {
                "input_ok": {"value": "yes"},
                "output_ok": {"value": "yes"},
            },
            "status": status,
        }

        dataset_previous_last_activity_at = dataset.last_activity_at
        dataset_previous_updated_at = dataset.updated_at

        response = await async_client.post(
            f"/api/v1/records/{record.id}/responses", headers=owner_auth_header, json=response_json
        )

        assert response.status_code == 201
        assert (await db.execute(select(func.count(Response.id)))).scalar() == 1

        assert dataset.last_activity_at > dataset_previous_last_activity_at
        assert dataset.updated_at == dataset_previous_updated_at

        response_body = response.json()
        assert await db.get(Response, UUID(response_body["id"]))
        assert response_body == {
            "id": str(UUID(response_body["id"])),
            "values": {
                "input_ok": {"value": "yes"},
                "output_ok": {"value": "yes"},
            },
            "status": status,
            "record_id": str(record.id),
            "user_id": str(owner.id),
            "inserted_at": datetime.fromisoformat(response_body["inserted_at"]).isoformat(),
            "updated_at": datetime.fromisoformat(response_body["updated_at"]).isoformat(),
        }

    @pytest.mark.parametrize(
        "status, expected_status_code, expected_response_count",
        [("submitted", 422, 0), ("discarded", 201, 1), ("draft", 201, 1)],
    )
    async def test_create_record_response_without_values(
        self,
        async_client: "AsyncClient",
        db: "AsyncSession",
        owner: User,
        owner_auth_header: dict,
        status: str,
        expected_status_code: int,
        expected_response_count: int,
    ):
        record = await RecordFactory.create()
        response_json = {"status": status}

        response = await async_client.post(
            f"/api/v1/records/{record.id}/responses", headers=owner_auth_header, json=response_json
        )

        assert response.status_code == expected_status_code
        assert (await db.execute(select(func.count(Response.id)))).scalar() == expected_response_count

        if expected_status_code == 201:
            response_body = response.json()
            assert await db.get(Response, UUID(response_body["id"]))
            assert response_body == {
                "id": str(UUID(response_body["id"])),
                "values": None,
                "status": status,
                "record_id": str(record.id),
                "user_id": str(owner.id),
                "inserted_at": datetime.fromisoformat(response_body["inserted_at"]).isoformat(),
                "updated_at": datetime.fromisoformat(response_body["updated_at"]).isoformat(),
            }

    @pytest.mark.parametrize("status", [ResponseStatus.submitted, ResponseStatus.discarded, ResponseStatus.draft])
    async def test_create_record_response_with_wrong_values(
        self, async_client: "AsyncClient", db: "AsyncSession", owner_auth_header: dict, status: ResponseStatus
    ):
        record = await RecordFactory.create()
        response_json = {"status": status, "values": {"wrong_question": {"value": "wrong value"}}}

        response = await async_client.post(
            f"/api/v1/records/{record.id}/responses", headers=owner_auth_header, json=response_json
        )

        assert response.status_code == 422
        assert response.json() == {
            "detail": "found response value for non configured question with name='wrong_question'"
        }
        assert (await db.execute(select(func.count(Response.id)))).scalar() == 0

    @pytest.mark.parametrize("role", [UserRole.owner, UserRole.admin, UserRole.annotator])
    async def test_create_record_response_for_user_role(self, async_client: "AsyncClient", db: Session, role: UserRole):
        dataset = await DatasetFactory.create()
        await TextQuestionFactory.create(name="input_ok", dataset=dataset)
        await TextQuestionFactory.create(name="output_ok", dataset=dataset)

        record = await RecordFactory.create(dataset=dataset)
        user = await UserFactory.create(workspaces=[record.dataset.workspace], role=role)
        response_json = {
            "values": {
                "input_ok": {"value": "yes"},
                "output_ok": {"value": "yes"},
            },
            "status": "submitted",
        }

        response = await async_client.post(
            f"/api/v1/records/{record.id}/responses", headers={API_KEY_HEADER_NAME: user.api_key}, json=response_json
        )

        assert response.status_code == 201
        assert (await db.execute(select(func.count(Response.id)))).scalar() == 1

        response_body = response.json()
        assert response_body == {
            "id": str(UUID(response_body["id"])),
            "values": {
                "input_ok": {"value": "yes"},
                "output_ok": {"value": "yes"},
            },
            "status": "submitted",
            "record_id": str(record.id),
            "user_id": str(user.id),
            "inserted_at": datetime.fromisoformat(response_body["inserted_at"]).isoformat(),
            "updated_at": datetime.fromisoformat(response_body["updated_at"]).isoformat(),
        }

    @pytest.mark.parametrize("role", [UserRole.admin, UserRole.annotator])
    async def test_create_record_response_as_restricted_user_from_different_workspace(
        self, async_client: "AsyncClient", db: Session, role: UserRole
    ):
        record = await RecordFactory.create()
        workspace = await WorkspaceFactory.create()
        user = await UserFactory.create(workspaces=[workspace], role=role)
        response_json = {
            "values": {
                "input_ok": {"value": "yes"},
                "output_ok": {"value": "yes"},
            },
            "status": "submitted",
        }

        response = await async_client.post(
            f"/api/v1/records/{record.id}/responses", headers={API_KEY_HEADER_NAME: user.api_key}, json=response_json
        )

        assert response.status_code == 403
        assert (await db.execute(select(func.count(Response.id)))).scalar() == 0

    async def test_create_record_response_already_created(
        self, async_client: "AsyncClient", db: "AsyncSession", owner: User, owner_auth_header: dict
    ):
        record = await RecordFactory.create()
        await ResponseFactory.create(record=record, user=owner)
        response_json = {
            "values": {
                "input_ok": {"value": "yes"},
                "output_ok": {"value": "yes"},
            },
            "status": "submitted",
        }

        response = await async_client.post(
            f"/api/v1/records/{record.id}/responses", headers=owner_auth_header, json=response_json
        )

        assert response.status_code == 409
        assert (await db.execute(select(func.count(Response.id)))).scalar() == 1

    async def test_create_record_response_with_invalid_values(
        self, async_client: "AsyncClient", db: "AsyncSession", owner_auth_header: dict
    ):
        record = await RecordFactory.create()
        response_json = {
            "values": "invalid",
            "status": "submitted",
        }

        response = await async_client.post(
            f"/api/v1/records/{record.id}/responses", headers=owner_auth_header, json=response_json
        )

        assert response.status_code == 422
        assert (await db.execute(select(func.count(Response.id)))).scalar() == 0

    async def test_create_record_response_with_invalid_status(
        self, async_client: "AsyncClient", db: "AsyncSession", owner_auth_header: dict
    ):
        record = await RecordFactory.create()
        response_json = {
            "values": {
                "input_ok": {"value": "yes"},
                "output_ok": {"value": "yes"},
            },
            "status": "invalid",
        }

        response = await async_client.post(
            f"/api/v1/records/{record.id}/responses", headers=owner_auth_header, json=response_json
        )

        assert response.status_code == 422
        assert (await db.execute(select(func.count(Response.id)))).scalar() == 0

    async def test_create_record_response_with_nonexistent_record_id(
        self, async_client: "AsyncClient", db: "AsyncSession", owner_auth_header: dict
    ):
        await RecordFactory.create()
        response_json = {
            "values": {
                "input_ok": {"value": "yes"},
                "output_ok": {"value": "yes"},
            },
            "status": "submitted",
        }

        response = await async_client.post(
            f"/api/v1/records/{uuid4()}/responses", headers=owner_auth_header, json=response_json
        )

        assert response.status_code == 404
        assert (await db.execute(select(func.count(Response.id)))).scalar() == 0

    @pytest.mark.parametrize("role", [UserRole.annotator, UserRole.admin, UserRole.owner])
    async def test_get_record_suggestions(self, async_client: "AsyncClient", role: UserRole):
        dataset = await DatasetFactory.create()
        user = await UserFactory.create(role=role, workspaces=[dataset.workspace])
        record = await RecordFactory.create(dataset=dataset)
        question_a = await TextQuestionFactory.create(dataset=dataset)
        question_b = await TextQuestionFactory.create(dataset=dataset)
        suggestion_a = await SuggestionFactory.create(
            question=question_a, record=record, value="This is a unit test suggestion"
        )
        suggestion_b = await SuggestionFactory.create(
            question=question_b, record=record, value="This is a another unit test suggestion"
        )

        response = await async_client.get(
            f"/api/v1/records/{record.id}/suggestions", headers={API_KEY_HEADER_NAME: user.api_key}
        )

        assert response.status_code == 200
        assert response.json() == {
            "items": [
                {
                    "id": str(suggestion_a.id),
                    "question_id": str(question_a.id),
                    "type": None,
                    "score": None,
                    "value": "This is a unit test suggestion",
                    "agent": None,
                    "inserted_at": suggestion_a.inserted_at.isoformat(),
                    "updated_at": suggestion_a.updated_at.isoformat(),
                },
                {
                    "id": str(suggestion_b.id),
                    "question_id": str(question_b.id),
                    "type": None,
                    "score": None,
                    "value": "This is a another unit test suggestion",
                    "agent": None,
                    "inserted_at": suggestion_b.inserted_at.isoformat(),
                    "updated_at": suggestion_b.updated_at.isoformat(),
                },
            ]
        }

    @pytest.mark.parametrize(
        "payload",
        [
            {
                "type": "model",
                "score": 1,
                "value": "This is a unit test suggestion",
                "agent": "unit-test-agent",
            },
            {
                "type": None,
                "score": None,
                "value": "This is a unit test suggestion",
                "agent": None,
            },
        ],
    )
    @pytest.mark.parametrize("role", [UserRole.admin, UserRole.owner])
    async def test_create_record_suggestion(
        self, async_client: "AsyncClient", db: "AsyncSession", role: UserRole, payload: dict
    ):
        dataset = await DatasetFactory.create()
        question = await TextQuestionFactory.create(dataset=dataset)
        user = await UserFactory.create(role=role, workspaces=[dataset.workspace])
        record = await RecordFactory.create(dataset=dataset)

        response = await async_client.put(
            f"/api/v1/records/{record.id}/suggestions",
            headers={API_KEY_HEADER_NAME: user.api_key},
            json={"question_id": str(question.id), **payload},
        )

        assert response.status_code == 201

        response_json = response.json()
        payload.update(
            {
                "inserted_at": datetime.fromisoformat(response_json["inserted_at"]).isoformat(),
                "updated_at": datetime.fromisoformat(response_json["updated_at"]).isoformat(),
            }
        )
        assert response_json == {
            "id": response_json["id"],
            "question_id": str(question.id),
            **payload,
        }

        assert (await db.execute(select(func.count(Suggestion.id)))).scalar() == 1

    async def test_create_record_suggestion_update(
        self, async_client: "AsyncClient", db: "AsyncSession", mock_search_engine: SearchEngine, owner_auth_header: dict
    ):
        dataset = await DatasetFactory.create()
        question = await TextQuestionFactory.create(dataset=dataset)
        record = await RecordFactory.create(dataset=dataset)
        suggestion = await SuggestionFactory.create(question=question, record=record)

        response = await async_client.put(
            f"/api/v1/records/{record.id}/suggestions",
            headers=owner_auth_header,
            json={"question_id": str(question.id), "value": "Testing updating a suggestion"},
        )

        assert response.status_code == 200
        assert response.json() == {
            "id": str(suggestion.id),
            "question_id": str(question.id),
            "type": None,
            "score": None,
            "value": "Testing updating a suggestion",
            "agent": None,
            "inserted_at": suggestion.inserted_at.isoformat(),
            "updated_at": suggestion.updated_at.isoformat(),
        }

        assert (await db.execute(select(func.count(Suggestion.id)))).scalar() == 1

        mock_search_engine.update_record_suggestion.assert_called_once_with(suggestion)

    @pytest.mark.parametrize(
        "payload",
        [
            {},  # missing value
            {
                "value": {"this": "is not valid response for a TextQuestion"},
            },
        ],
    )
    async def test_create_record_suggestion_not_valid(
        self, async_client: "AsyncClient", owner_auth_header: dict, payload: dict
    ):
        dataset = await DatasetFactory.create()
        question = await TextQuestionFactory.create(dataset=dataset)
        record = await RecordFactory.create(dataset=dataset)

        response = await async_client.put(
            f"/api/v1/records/{record.id}/suggestions",
            headers=owner_auth_header,
            json={"question_id": str(question.id), **payload},
        )

        assert response.status_code == 422

    async def test_create_record_suggestion_for_non_existent_question(
        self, async_client: "AsyncClient", owner_auth_header: dict
    ):
        record = await RecordFactory.create()

        response = await async_client.put(
            f"/api/v1/records/{record.id}/suggestions",
            headers=owner_auth_header,
            json={"question_id": str(uuid4()), "value": "This is a unit test suggestion"},
        )

        assert response.status_code == 422

    async def test_create_record_suggestion_as_annotator(self, async_client: "AsyncClient"):
        annotator = await UserFactory.create(role=UserRole.annotator)
        record = await RecordFactory.create()

        response = await async_client.put(
            f"/api/v1/records/{record.id}/suggestions",
            headers={API_KEY_HEADER_NAME: annotator.api_key},
            json={"question_id": str(uuid4()), "value": "This is a unit test suggestion"},
        )

        assert response.status_code == 403

    @pytest.mark.parametrize("role", [UserRole.owner, UserRole.admin])
    async def test_delete_record(
        self, async_client: "AsyncClient", db: "AsyncSession", mock_search_engine: "SearchEngine", role: UserRole
    ):
        dataset = await DatasetFactory.create()
        record = await RecordFactory.create(dataset=dataset)
        user = await UserFactory.create(role=role, workspaces=[dataset.workspace])

        response = await async_client.delete(
            f"/api/v1/records/{record.id}", headers={API_KEY_HEADER_NAME: user.api_key}
        )

        assert response.status_code == 200
        assert response.json() == {
            "id": str(record.id),
            "fields": record.fields,
            "metadata": None,
            "external_id": record.external_id,
            "dataset_id": str(record.dataset_id),
            "inserted_at": record.inserted_at.isoformat(),
            "updated_at": record.updated_at.isoformat(),
        }
        assert (await db.execute(select(func.count(Record.id)))).scalar() == 0
        mock_search_engine.delete_records.assert_called_once_with(dataset=dataset, records=[record])

    async def test_delete_record_as_admin_from_another_workspace(self, async_client: "AsyncClient", db: "AsyncSession"):
        dataset = await DatasetFactory.create()
        record = await RecordFactory.create(dataset=dataset)
        user = await UserFactory.create(role=UserRole.admin)

        response = await async_client.delete(
            f"/api/v1/records/{record.id}", headers={API_KEY_HEADER_NAME: user.api_key}
        )

        assert response.status_code == 403
        assert (await db.execute(select(func.count(Record.id)))).scalar() == 1

    async def test_delete_record_as_annotator(self, async_client: "AsyncClient"):
        annotator = await UserFactory.create(role=UserRole.annotator)
        record = await RecordFactory.create()

        response = await async_client.delete(
            f"/api/v1/records/{record.id}", headers={API_KEY_HEADER_NAME: annotator.api_key}
        )

        assert response.status_code == 403

    async def test_delete_record_non_existent(self, async_client: "AsyncClient", owner_auth_header: dict):
        response = await async_client.delete(f"/api/v1/records/{uuid4()}", headers=owner_auth_header)
        assert response.status_code == 404

    @pytest.mark.parametrize("role", [UserRole.admin, UserRole.owner])
    async def test_delete_record_suggestions(
        self, async_client: "AsyncClient", db: "AsyncSession", mock_search_engine: SearchEngine, role: UserRole
    ) -> None:
        dataset = await DatasetFactory.create()
        user = await UserFactory.create(workspaces=[dataset.workspace], role=role)
        record = await RecordFactory.create(dataset=dataset)
        suggestions = await SuggestionFactory.create_batch(10, record=record)
        random_uuids = [str(uuid4()) for _ in range(0, 5)]

        suggestions_ids = [str(suggestion.id) for suggestion in suggestions]

        uuids_str = ",".join(suggestions_ids + random_uuids)

        response = await async_client.delete(
            f"/api/v1/records/{record.id}/suggestions",
            headers={API_KEY_HEADER_NAME: user.api_key},
            params={"ids": uuids_str},
        )

        assert response.status_code == 204
        assert (await db.execute(select(func.count(Suggestion.id)))).scalar() == 0

        expected_calls = [call(suggestion) for suggestion in suggestions]
        mock_search_engine.delete_record_suggestion.assert_has_calls(expected_calls)

    async def test_delete_record_suggestions_with_no_ids(
        self, async_client: "AsyncClient", owner_auth_header: dict
    ) -> None:
        record = await RecordFactory.create()

        response = await async_client.delete(
            f"/api/v1/records/{record.id}/suggestions",
            headers=owner_auth_header,
            params={"ids": ""},
        )

        assert response.status_code == 422

    async def test_delete_record_suggestions_exceeding_limit(
        self, async_client: "AsyncClient", owner_auth_header: dict
    ) -> None:
        record = await RecordFactory.create()
        suggestions = await SuggestionFactory.create_batch(200, record=record)

        suggestions_ids = [str(suggestion.id) for suggestion in suggestions]

        response = await async_client.delete(
            f"/api/v1/records/{record.id}/suggestions",
            headers=owner_auth_header,
            params={"ids": ",".join(suggestions_ids)},
        )

        assert response.status_code == 422

    async def test_delete_record_suggestions_from_another_record(
        self, async_client: "AsyncClient", db: "AsyncSession", owner_auth_header: dict
    ) -> None:
        record_a = await RecordFactory.create()
        record_b = await RecordFactory.create()
        suggestions_a = await SuggestionFactory.create_batch(10, record=record_a)
        suggestions_b = await SuggestionFactory.create_batch(10, record=record_b)

        suggestions_a_ids = [str(suggestion.id) for suggestion in suggestions_a]
        suggestions_b_ids = [str(suggestion.id) for suggestion in suggestions_b]

        uuids_str = ",".join(suggestions_a_ids + suggestions_b_ids)

        response = await async_client.delete(
            f"/api/v1/records/{record_a.id}/suggestions",
            headers=owner_auth_header,
            params={"ids": uuids_str},
        )

        assert response.status_code == 204
        assert (await db.execute(select(func.count(Suggestion.id)))).scalar() == 10

    async def test_delete_record_suggestions_as_admin_from_another_workspace(self, async_client: "AsyncClient") -> None:
        record = await RecordFactory.create()
        suggestions = await SuggestionFactory.create_batch(10, record=record)
        user = await UserFactory.create(role=UserRole.admin)

        response = await async_client.delete(
            f"/api/v1/records/{record.id}/suggestions",
            headers={API_KEY_HEADER_NAME: user.api_key},
            params={"ids": ",".join([str(suggestion.id) for suggestion in suggestions])},
        )

        assert response.status_code == 403

    async def test_delete_record_suggestions_as_annotator(
        self, async_client: "AsyncClient", db: "AsyncSession", owner_auth_header: dict
    ) -> None:
        record = await RecordFactory.create()
        user = await UserFactory.create(role=UserRole.annotator, workspaces=[record.dataset.workspace])

        response = await async_client.delete(
            f"/api/v1/records/{record.id}/suggestions",
            headers={API_KEY_HEADER_NAME: user.api_key},
            params={"ids": ""},
        )

        assert response.status_code == 403<|MERGE_RESOLUTION|>--- conflicted
+++ resolved
@@ -781,11 +781,7 @@
                         "output_ok": {"value": False},
                     },
                 },
-<<<<<<< HEAD
-                "text question expects a text value, found <class 'int'>",
-=======
                 None,
->>>>>>> 1af8fff0
             ),
             (
                 create_rating_questions,
@@ -803,11 +799,7 @@
                         "label_selection_question_1": {"value": False},
                     },
                 },
-<<<<<<< HEAD
-                "0 is not a valid label for label selection question.\nValid labels are: ['option1', 'option2', 'option3']",
-=======
                 None,
->>>>>>> 1af8fff0
             ),
             (
                 create_multi_label_selection_questions,
