#  Copyright 2021-present, the Recognai S.L. team.
#
#  Licensed under the Apache License, Version 2.0 (the "License");
#  you may not use this file except in compliance with the License.
#  You may obtain a copy of the License at
#
#      http://www.apache.org/licenses/LICENSE-2.0
#
#  Unless required by applicable law or agreed to in writing, software
#  distributed under the License is distributed on an "AS IS" BASIS,
#  WITHOUT WARRANTIES OR CONDITIONS OF ANY KIND, either express or implied.
#  See the License for the specific language governing permissions and
#  limitations under the License.
from datetime import datetime
from uuid import UUID

import pytest
from argilla_server.enums import QuestionType
from httpx import AsyncClient

from tests.factories import LabelSelectionQuestionFactory, SpanQuestionFactory, TextQuestionFactory


@pytest.mark.asyncio
class TestUpdateQuestion:
    def url(self, question_id: UUID) -> str:
        return f"/api/v1/questions/{question_id}"

    async def test_update_question_with_different_type(self, async_client: AsyncClient, owner_auth_header: dict):
        question = await TextQuestionFactory.create()

        response = await async_client.patch(
            self.url(question.id),
            headers=owner_auth_header,
            json={
                "settings": {
                    "type": QuestionType.label_selection,
                },
            },
        )

        assert response.status_code == 422
        assert response.json() == {
            "detail": "question type cannot be changed. expected 'text' but got 'label_selection'"
        }

    async def test_update_question_with_different_number_of_options(
        self, async_client: AsyncClient, owner_auth_header: dict
    ):
        question = await LabelSelectionQuestionFactory.create()

        response = await async_client.patch(
            self.url(question.id),
            headers=owner_auth_header,
            json={
                "settings": {
                    "type": QuestionType.label_selection,
                    "options": [
                        {"value": "label-a", "text": "Label A"},
                        {"value": "label-b", "text": "Label B"},
                        {"value": "label-c", "text": "Label C"},
                        {"value": "label-d", "text": "Label D"},
                    ],
                },
            },
        )

        assert response.status_code == 422
        assert response.json() == {"detail": "the number of options cannot be modified. expected 3 but got 4"}

    async def test_update_question_with_different_options(self, async_client: AsyncClient, owner_auth_header: dict):
        question = await LabelSelectionQuestionFactory.create()

        response = await async_client.patch(
            self.url(question.id),
            headers=owner_auth_header,
            json={
                "settings": {
                    "type": QuestionType.label_selection,
                    "options": [
                        {"value": "label-a", "text": "Label A"},
                        {"value": "label-b", "text": "Label B"},
                        {"value": "label-c", "text": "Label C"},
                    ],
                },
            },
        )

        assert response.status_code == 422
        assert response.json() == {
            "detail": "the option values cannot be modified. found unexpected option values: ['label-a', 'label-b', 'label-c']"
        }

    async def test_update_question_with_more_visible_options_than_allowed(
        self, async_client: AsyncClient, owner_auth_header: dict
    ):
        question = await LabelSelectionQuestionFactory.create()

        response = await async_client.patch(
            self.url(question.id),
            headers=owner_auth_header,
            json={
                "settings": {
                    "type": QuestionType.label_selection,
                    "visible_options": 4,
                },
            },
        )

        assert response.status_code == 422
        assert response.json() == {
            "detail": "the value for 'visible_options' must be less or equal to the number of items in 'options' (3)"
        }

<<<<<<< HEAD
    async def test_update_span_question_with_unsupported_allow_overlapping_value(
=======
    async def test_update_span_question_enabling_allow_overlapping(
        self, async_client: AsyncClient, owner_auth_header: dict
    ):
        question = await SpanQuestionFactory.create(
            settings={
                "type": QuestionType.span.value,
                "field": "field-a",
                "options": [
                    {"value": "label-a", "text": "Label A", "description": "Label A description"},
                    {"value": "label-b", "text": "Label B", "description": "Label B description"},
                    {"value": "label-c", "text": "Label C", "description": "Label C description"},
                ],
                "allow_overlapping": False,
            }
        )

        response = await async_client.patch(
            self.url(question.id),
            headers=owner_auth_header,
            json={
                "settings": {"type": QuestionType.span, "allow_overlapping": True},
            },
        )

        assert response.status_code == 200

        response_json = response.json()
        assert response_json == {
            "id": str(question.id),
            "name": question.name,
            "description": question.description,
            "title": question.title,
            "dataset_id": str(question.dataset_id),
            "required": False,
            "settings": {
                "type": QuestionType.span.value,
                "field": "field-a",
                "options": [
                    {"value": "label-a", "text": "Label A", "description": "Label A description"},
                    {"value": "label-b", "text": "Label B", "description": "Label B description"},
                    {"value": "label-c", "text": "Label C", "description": "Label C description"},
                ],
                "allow_overlapping": True,
                "allow_character_annotation": True,
                "visible_options": None,
            },
            "inserted_at": datetime.fromisoformat(response_json["inserted_at"]).isoformat(),
            "updated_at": datetime.fromisoformat(response_json["updated_at"]).isoformat(),
        }

    async def test_update_span_question_disabling_allow_overlapping(
>>>>>>> e119cd08
        self, async_client: AsyncClient, owner_auth_header: dict
    ):
        question = await SpanQuestionFactory.create(
            settings={
                "type": QuestionType.span.value,
                "field": "field-a",
                "options": [
                    {"value": "label-a", "text": "Label A", "description": "Label A description"},
                    {"value": "label-b", "text": "Label B", "description": "Label B description"},
                    {"value": "label-c", "text": "Label C", "description": "Label C description"},
                ],
                "allow_overlapping": True,
            }
        )

        response = await async_client.patch(
            self.url(question.id),
            headers=owner_auth_header,
            json={
                "settings": {"type": QuestionType.span, "allow_overlapping": False},
            },
        )

        assert response.status_code == 422
        assert response.json() == {
            "detail": "'allow_overlapping' can't be disabled because responses may become inconsistent"
        }<|MERGE_RESOLUTION|>--- conflicted
+++ resolved
@@ -112,9 +112,6 @@
             "detail": "the value for 'visible_options' must be less or equal to the number of items in 'options' (3)"
         }
 
-<<<<<<< HEAD
-    async def test_update_span_question_with_unsupported_allow_overlapping_value(
-=======
     async def test_update_span_question_enabling_allow_overlapping(
         self, async_client: AsyncClient, owner_auth_header: dict
     ):
@@ -166,7 +163,6 @@
         }
 
     async def test_update_span_question_disabling_allow_overlapping(
->>>>>>> e119cd08
         self, async_client: AsyncClient, owner_auth_header: dict
     ):
         question = await SpanQuestionFactory.create(
